--- conflicted
+++ resolved
@@ -43,13 +43,8 @@
 	if err = s.cycleCallbacks.geoPropsCombinedCallbacksCtrl.Deactivate(ctx); err != nil {
 		return fmt.Errorf("pause geo props maintenance: %w", err)
 	}
-<<<<<<< HEAD
-	if err = s.VectorIndex().SwitchCommitLogs(ctx); err != nil {
-		return errors.Wrap(err, "switch commit logs")
-=======
-	if err = s.vectorIndex.SwitchCommitLogs(ctx); err != nil {
+    if err = s.VectorIndex().SwitchCommitLogs(ctx); err != nil {
 		return fmt.Errorf("switch commit logs: %w", err)
->>>>>>> ef2f1719
 	}
 	return nil
 }
