//                           _       _
// __      _____  __ ___   ___  __ _| |_ ___
// \ \ /\ / / _ \/ _` \ \ / / |/ _` | __/ _ \
//  \ V  V /  __/ (_| |\ V /| | (_| | ||  __/
//   \_/\_/ \___|\__,_| \_/ |_|\__,_|\__\___|
//
//  Copyright © 2016 - 2022 SeMI Technologies B.V. All rights reserved.
//
//  CONTACT: hello@semi.technology
//

//go:build integrationTest
// +build integrationTest

package db

import (
	"context"
	"fmt"
	"math/rand"
	"testing"
	"time"

	"github.com/go-openapi/strfmt"
	"github.com/google/uuid"
	"github.com/semi-technologies/weaviate/entities/additional"
	"github.com/semi-technologies/weaviate/entities/models"
	"github.com/semi-technologies/weaviate/entities/schema"
	"github.com/semi-technologies/weaviate/entities/searchparams"
	enthnsw "github.com/semi-technologies/weaviate/entities/vectorindex/hnsw"
	"github.com/sirupsen/logrus"
	"github.com/stretchr/testify/require"
)

func BM25FinvertedConfig(k1, b float32) *models.InvertedIndexConfig {
	return &models.InvertedIndexConfig{
		Bm25: &models.BM25Config{
			K1: k1,
			B:  b,
		},
		CleanupIntervalSeconds: 60,
		Stopwords: &models.StopwordConfig{
			Preset: "none",
		},
		IndexNullState:      true,
		IndexPropertyLength: true,
	}
}

func SetupClass(t require.TestingT, repo *DB, schemaGetter *fakeSchemaGetter, logger logrus.FieldLogger, k1, b float32,
) {
	class := &models.Class{
		VectorIndexConfig:   enthnsw.NewDefaultUserConfig(),
		InvertedIndexConfig: BM25FinvertedConfig(k1, b),
		Class:               "MyClass",
		Properties: []*models.Property{
			{
				Name:         "title",
				DataType:     []string{string(schema.DataTypeText)},
				Tokenization: "word",
			},
			{
				Name:         "description",
				DataType:     []string{string(schema.DataTypeText)},
				Tokenization: "word",
			},
			{
				Name:         "stringField",
				DataType:     []string{string(schema.DataTypeString)},
				Tokenization: "field",
			},
		},
	}

	schema := schema.Schema{
		Objects: &models.Schema{
			Classes: []*models.Class{class},
		},
	}

	schemaGetter.schema = schema

	migrator := NewMigrator(repo, logger)
	migrator.AddClass(context.Background(), class, schemaGetter.shardState)

	testData := []map[string]interface{}{}
	testData = append(testData, map[string]interface{}{"title": "Our journey to BM25F", "description": "This is how we get to BM25F"})
	testData = append(testData, map[string]interface{}{"title": "Why I dont like journey", "description": "This is about how we get somewhere"})
	testData = append(testData, map[string]interface{}{"title": "My journeys in Journey", "description": "A journey story about journeying"})
	testData = append(testData, map[string]interface{}{"title": "An unrelated title", "description": "Actually all about journey"})
	testData = append(testData, map[string]interface{}{"title": "journey journey", "description": "journey journey journey"})
	testData = append(testData, map[string]interface{}{"title": "journey", "description": "journey journey"})
	testData = append(testData, map[string]interface{}{"title": "JOURNEY", "description": "A LOUD JOURNEY"})
	testData = append(testData, map[string]interface{}{"title": "An unrelated title", "description": "Absolutely nothing to do with the topic", "stringField": "*&^$@#$%^&*()(offtopic!!!!"})

	for i, data := range testData {
		id := strfmt.UUID(uuid.MustParse(fmt.Sprintf("%032d", i)).String())

		obj := &models.Object{Class: "MyClass", ID: id, Properties: data, CreationTimeUnix: 1565612833955, LastUpdateTimeUnix: 10000020}
		vector := []float32{1, 3, 5, 0.4}
		//{title: "Our journey to BM25F", description: " This is how we get to BM25F"}}
		err := repo.PutObject(context.Background(), obj, vector)
		require.Nil(t, err)
	}
}

func TestBM25FJourney(t *testing.T) {
	rand.Seed(time.Now().UnixNano())
	dirName := t.TempDir()

	logger := logrus.New()
	schemaGetter := &fakeSchemaGetter{shardState: singleShardState()}
	repo := New(logger, Config{
		FlushIdleAfter:            60,
		RootPath:                  dirName,
		QueryMaximumResults:       10000,
		MaxImportGoroutinesFactor: 1,
	}, &fakeRemoteClient{}, &fakeNodeResolver{}, &fakeRemoteNodeClient{}, nil, nil)
	repo.SetSchemaGetter(schemaGetter)
	err := repo.WaitForStartup(context.TODO())
	require.Nil(t, err)
	defer repo.Shutdown(context.Background())

	SetupClass(t, repo, schemaGetter, logger, 1.2, 0.75)

	idx := repo.GetIndex("MyClass")
	require.NotNil(t, idx)

	// Check basic search with one property
	kwr := &searchparams.KeywordRanking{Type: "bm25", Properties: []string{"title", "description"}, Query: "journey"}
	addit := additional.Properties{}
	res, err := idx.objectSearch(context.TODO(), 1000, nil, kwr, nil, addit)
	require.Nil(t, err)

	// Print results
	fmt.Println("--- Start results for basic search ---")
	for _, r := range res {
		fmt.Printf("Result id: %v, score: %v, title: %v, description: %v, additional %+v\n", r.DocID(), r.Score(), r.Object.Properties.(map[string]interface{})["title"], r.Object.Properties.(map[string]interface{})["description"], r.Object.Additional)
	}
	t.Run("bm25f journey", func(t *testing.T) {
		// Check results in correct order
		require.Equal(t, uint64(4), res[0].DocID())
		require.Equal(t, uint64(5), res[1].DocID())

		// Check explainScore
		require.Contains(t, res[0].Object.Additional["explainScore"], "BM25F")
	})
	// Check basic search WITH CAPS
	kwr = &searchparams.KeywordRanking{Type: "bm25", Properties: []string{"title", "description"}, Query: "JOURNEY"}
	addit = additional.Properties{}
	res, err = idx.objectSearch(context.TODO(), 1000, nil, kwr, nil, addit)
	// Print results
	fmt.Println("--- Start results for search with caps ---")
	for _, r := range res {
		fmt.Printf("Result id: %v, score: %v, title: %v, description: %v, additional %+v\n", r.DocID(), r.Score(), r.Object.Properties.(map[string]interface{})["title"], r.Object.Properties.(map[string]interface{})["description"], r.Object.Additional)
	}
	require.Nil(t, err)

	t.Run("bm25f journey with caps", func(t *testing.T) {
		// Check results in correct order
		require.Equal(t, uint64(4), res[0].DocID())
		require.Equal(t, uint64(5), res[1].DocID())
	})
	// Check boosted
	kwr = &searchparams.KeywordRanking{Type: "bm25", Properties: []string{"title^3", "description"}, Query: "journey"}
	addit = additional.Properties{}
	res, err = idx.objectSearch(context.TODO(), 1000, nil, kwr, nil, addit)

	require.Nil(t, err)
	// Print results
	fmt.Println("--- Start results for boosted search ---")
	for _, r := range res {
		fmt.Printf("Result id: %v, score: %v, title: %v, description: %v, additional %+v\n", r.DocID(), r.Score(), r.Object.Properties.(map[string]interface{})["title"], r.Object.Properties.(map[string]interface{})["description"], r.Object.Additional)
	}

	t.Run("bm25f journey boosted", func(t *testing.T) {
		// Check results in correct order
		require.Equal(t, uint64(4), res[0].DocID())
		require.Equal(t, uint64(5), res[1].DocID())
		require.Equal(t, uint64(6), res[2].DocID())
		require.Equal(t, uint64(0), res[3].DocID())
	})
	// Check search with two terms
	kwr = &searchparams.KeywordRanking{Type: "bm25", Properties: []string{"title", "description"}, Query: "journey somewhere"}
	res, err = idx.objectSearch(context.TODO(), 1000, nil, kwr, nil, addit)
	require.Nil(t, err)

	t.Run("bm25f journey somewhere", func(t *testing.T) {
		// Check results in correct order
		require.Equal(t, uint64(1), res[0].DocID())
		require.Equal(t, uint64(4), res[1].DocID())
		require.Equal(t, uint64(5), res[2].DocID())
		require.Equal(t, uint64(6), res[3].DocID())
		require.Equal(t, uint64(2), res[4].DocID())
	})
	fmt.Println("Search with no properties")
	// Check search with no properties (should include all properties)
	kwr = &searchparams.KeywordRanking{Type: "bm25", Properties: []string{}, Query: "journey somewhere"}
	res, err = idx.objectSearch(context.TODO(), 1000, nil, kwr, nil, addit)
	require.Nil(t, err)

	t.Run("bm25f journey somewhere no properties", func(t *testing.T) {
		// Check results in correct order
		require.Equal(t, uint64(1), res[0].DocID())
		require.Equal(t, uint64(4), res[1].DocID())
		require.Equal(t, uint64(5), res[2].DocID())
		require.Equal(t, uint64(6), res[3].DocID())
	})

	fmt.Println("Search with non alphanums")
	// Check search with no properties (should include all properties)
	kwr = &searchparams.KeywordRanking{Type: "bm25", Properties: []string{}, Query: "*&^$@#$%^&*()(offtopic!!!!"}
	res, err = idx.objectSearch(context.TODO(), 1000, nil, kwr, nil, addit)
	require.Nil(t, err)

	t.Run("bm25f non alphanums", func(t *testing.T) {
		require.Equal(t, uint64(7), res[0].DocID())
	})
}

func TestBM25FDifferentParamsJourney(t *testing.T) {
	rand.Seed(time.Now().UnixNano())
	dirName := t.TempDir()

	logger := logrus.New()
	schemaGetter := &fakeSchemaGetter{shardState: singleShardState()}
	repo := New(logger, Config{
		FlushIdleAfter:            60,
		RootPath:                  dirName,
		QueryMaximumResults:       10000,
		MaxImportGoroutinesFactor: 1,
	}, &fakeRemoteClient{}, &fakeNodeResolver{}, &fakeRemoteNodeClient{}, nil, nil)
	repo.SetSchemaGetter(schemaGetter)
	err := repo.WaitForStartup(context.TODO())
	require.Nil(t, err)
	defer repo.Shutdown(context.Background())

	SetupClass(t, repo, schemaGetter, logger, 0.5, 100)

	idx := repo.GetIndex("MyClass")
	require.NotNil(t, idx)

	// Check boosted
	kwr := &searchparams.KeywordRanking{Type: "bm25", Properties: []string{"title^3", "description"}, Query: "journey"}
	addit := additional.Properties{}
	res, err := idx.objectSearch(context.TODO(), 1000, nil, kwr, nil, addit)

	// Print results
	fmt.Println("--- Start results for boosted search ---")
	for _, r := range res {
		fmt.Printf("Result id: %v, score: %v, title: %v, description: %v, additional %+v\n", r.DocID(), r.Score(), r.Object.Properties.(map[string]interface{})["title"], r.Object.Properties.(map[string]interface{})["description"], r.Object.Additional)
	}

	require.Nil(t, err)

	// Check results in correct order
	require.Equal(t, uint64(6), res[0].DocID())
	require.Equal(t, uint64(3), res[3].DocID())

	// Print results
	fmt.Println("--- Start results for boosted search ---")
	for _, r := range res {
		fmt.Printf("Result id: %v, score: %v, title: %v, description: %v, additional %+v\n", r.DocID(), r.Score(), r.Object.Properties.(map[string]interface{})["title"], r.Object.Properties.(map[string]interface{})["description"], r.Object.Additional)
	}

	// Check scores
<<<<<<< HEAD
	require.Equal(t, float32(0.056813046), res[0].Score())
	require.Equal(t, float32(0.054633126), res[1].Score())
=======
	sc := fmt.Sprintf("%v", res[0].Score())
	require.Equal(t, "2.805", sc[:5])
	sc = fmt.Sprintf("%v", res[1].Score())
	require.Equal(t, "0.063", sc[:5])
	// require.Equal(t, float32(0.014773461), res[2].Score())
	// require.Equal(t, float32(0.006913103), res[3].Score())
>>>>>>> fadd8268
}

// Compare with previous BM25 version to ensure the algorithm functions correctly
func TestBM25FCompare(t *testing.T) {
	rand.Seed(time.Now().UnixNano())
	dirName := t.TempDir()

	logger := logrus.New()
	schemaGetter := &fakeSchemaGetter{shardState: singleShardState()}
	repo := New(logger, Config{
		FlushIdleAfter:            60,
		RootPath:                  dirName,
		QueryMaximumResults:       10000,
		MaxImportGoroutinesFactor: 1,
	}, &fakeRemoteClient{}, &fakeNodeResolver{}, &fakeRemoteNodeClient{}, nil, nil)
	repo.SetSchemaGetter(schemaGetter)
	err := repo.WaitForStartup(context.TODO())
	require.Nil(t, err)
	defer repo.Shutdown(context.Background())

	SetupClass(t, repo, schemaGetter, logger, 0.5, 100)

	idx := repo.GetIndex("MyClass")
	require.NotNil(t, idx)

	shardNames := idx.getSchema.ShardingState(idx.Config.ClassName.String()).AllPhysicalShards()

	for _, shardName := range shardNames {
		shard := idx.Shards[shardName]
		fmt.Printf("------ BM25F --------\n")
		kwr := &searchparams.KeywordRanking{Type: "bm25", Properties: []string{"title"}, Query: "journey"}
		addit := additional.Properties{}

		withBM25Fobjs, withBM25Fscores, err := shard.objectSearch(context.TODO(), 1000, nil, kwr, nil, addit)

		for i, r := range withBM25Fobjs {
			fmt.Printf("Result id: %v, score: %v, title: %v, description: %v, additional %+v\n", r.DocID(), withBM25Fscores[i], r.Object.Properties.(map[string]interface{})["title"], r.Object.Properties.(map[string]interface{})["description"], r.Object.Additional)
		}

		fmt.Printf("------ BM25 --------\n")
		kwr.Type = ""

		objs, scores, err := shard.objectSearch(context.TODO(), 1000, nil, kwr, nil, addit)

		for i, r := range objs {
			fmt.Printf("Result id: %v, score: %v, title: %v, description: %v, additional %+v\n", r.DocID(), scores[i], r.Object.Properties.(map[string]interface{})["title"], r.Object.Properties.(map[string]interface{})["description"], r.Object.Additional)
		}

		require.Nil(t, err)
		require.Equal(t, len(withBM25Fobjs), len(objs))
		for i := range objs {
			s1 := fmt.Sprintf("%v", withBM25Fscores[i])
			s2 := fmt.Sprintf("%v", scores[i])
			require.Equal(t, s1[:9], s2[:9])
		}

		// Not all the scores are unique and the search is not stable, so pick ones that don't move
		require.Equal(t, withBM25Fobjs[2].DocID(), objs[2].DocID())
		require.Equal(t, withBM25Fobjs[5].DocID(), objs[5].DocID())
	}
}<|MERGE_RESOLUTION|>--- conflicted
+++ resolved
@@ -264,17 +264,8 @@
 	}
 
 	// Check scores
-<<<<<<< HEAD
 	require.Equal(t, float32(0.056813046), res[0].Score())
 	require.Equal(t, float32(0.054633126), res[1].Score())
-=======
-	sc := fmt.Sprintf("%v", res[0].Score())
-	require.Equal(t, "2.805", sc[:5])
-	sc = fmt.Sprintf("%v", res[1].Score())
-	require.Equal(t, "0.063", sc[:5])
-	// require.Equal(t, float32(0.014773461), res[2].Score())
-	// require.Equal(t, float32(0.006913103), res[3].Score())
->>>>>>> fadd8268
 }
 
 // Compare with previous BM25 version to ensure the algorithm functions correctly
