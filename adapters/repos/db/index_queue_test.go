--- conflicted
+++ resolved
@@ -935,19 +935,6 @@
 
 type mockBatchIndexer struct {
 	sync.Mutex
-<<<<<<< HEAD
-	addBatchFn            func(id []uint64, vector [][]float32) error
-	vectors               map[uint64][]float32
-	containsNodeFn        func(id uint64) bool
-	deleteFn              func(ids ...uint64) error
-	distancerProvider     distancer.Provider
-	shouldCompress        bool
-	threshold             int
-	compressed            atomic.Bool
-	alreadyIndexed        atomic.Uint64
-	onCompressionTurnedOn func(func()) error
-	noLock                bool
-=======
 	addBatchFn             func(id []uint64, vector [][]float32) error
 	vectors                map[uint64][]float32
 	containsNodeFn         func(id uint64) bool
@@ -955,12 +942,11 @@
 	distancerProvider      distancer.Provider
 	shouldCompress         bool
 	threshold              int
-	compressed             bool
-	alreadyIndexed         uint64
+	compressed             atomic.Bool
+	alreadyIndexed         atomic.Uint64
 	onCompressionTurnedOn  func(func()) error
 	noLock                 bool
 	validateBeforeInsertFn func(vector []float32) error
->>>>>>> 450f456a
 }
 
 func (m *mockBatchIndexer) AddBatch(ctx context.Context, ids []uint64, vector [][]float32) (err error) {
