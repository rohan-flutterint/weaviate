--- conflicted
+++ resolved
@@ -243,19 +243,11 @@
 		Class:      "TestClass",
 		Properties: map[string]interface{}{"name": nil, "number array": nil},
 	}
-<<<<<<< HEAD
 	require.Nil(t, repo.PutObject(context.Background(), objWithoutProperty, []float32{1, 2, 4}, nil, nil))
-
-	require.Equal(t, 1, len(migrator.db.indices["testclass"].Shards))
-	for _, shd := range migrator.db.indices["testclass"].Shards {
-		bucket := shd.store.Bucket("property_name" + filters.InternalNullIndex)
-=======
-	require.Nil(t, repo.PutObject(context.Background(), objWithoutProperty, []float32{1, 2, 4}, nil))
 	index := migrator.db.indices["testclass"]
 	n := 0
 	index.ForEachShard(func(_ string, shard *Shard) error {
 		bucket := shard.store.Bucket("property_name" + filters.InternalNullIndex)
->>>>>>> df2b6f30
 		require.NotNil(t, bucket)
 		n++
 		return nil
