//                           _       _
// __      _____  __ ___   ___  __ _| |_ ___
// \ \ /\ / / _ \/ _` \ \ / / |/ _` | __/ _ \
//  \ V  V /  __/ (_| |\ V /| | (_| | ||  __/
//   \_/\_/ \___|\__,_| \_/ |_|\__,_|\__\___|
//
//  Copyright © 2016 - 2024 Weaviate B.V. All rights reserved.
//
//  CONTACT: hello@weaviate.io
//

package db

import (
	"context"
	"fmt"
	"os"
	"path"
	"runtime"
	"runtime/debug"
	golangSort "sort"
	"strings"
	"sync"
	"sync/atomic"
	"time"

	"github.com/weaviate/weaviate/adapters/repos/db/lsmkv"

	"github.com/pkg/errors"

	"github.com/go-openapi/strfmt"
	"github.com/google/uuid"
	"github.com/sirupsen/logrus"
	"github.com/weaviate/weaviate/adapters/repos/db/aggregator"
	"github.com/weaviate/weaviate/adapters/repos/db/helpers"
	"github.com/weaviate/weaviate/adapters/repos/db/indexcheckpoint"
	"github.com/weaviate/weaviate/adapters/repos/db/inverted"
	"github.com/weaviate/weaviate/adapters/repos/db/inverted/stopwords"
	"github.com/weaviate/weaviate/adapters/repos/db/sorter"
	"github.com/weaviate/weaviate/adapters/repos/db/vector/hnsw"
	"github.com/weaviate/weaviate/entities/additional"
	"github.com/weaviate/weaviate/entities/aggregation"
	"github.com/weaviate/weaviate/entities/autocut"
	"github.com/weaviate/weaviate/entities/errorcompounder"
	enterrors "github.com/weaviate/weaviate/entities/errors"
	"github.com/weaviate/weaviate/entities/filters"
	"github.com/weaviate/weaviate/entities/models"
	"github.com/weaviate/weaviate/entities/multi"
	"github.com/weaviate/weaviate/entities/schema"
	schemaConfig "github.com/weaviate/weaviate/entities/schema/config"
	"github.com/weaviate/weaviate/entities/search"
	"github.com/weaviate/weaviate/entities/searchparams"
	"github.com/weaviate/weaviate/entities/storagestate"
	"github.com/weaviate/weaviate/entities/storobj"
	esync "github.com/weaviate/weaviate/entities/sync"
	"github.com/weaviate/weaviate/usecases/config"
	"github.com/weaviate/weaviate/usecases/memwatch"
	"github.com/weaviate/weaviate/usecases/modules"
	"github.com/weaviate/weaviate/usecases/monitoring"
	"github.com/weaviate/weaviate/usecases/objects"
	"github.com/weaviate/weaviate/usecases/replica"
	schemaUC "github.com/weaviate/weaviate/usecases/schema"
	"github.com/weaviate/weaviate/usecases/sharding"
)

var (
	errTenantNotFound  = errors.New("tenant not found")
	errTenantNotActive = errors.New("tenant not active")

	// Use runtime.GOMAXPROCS instead of runtime.NumCPU because NumCPU returns
	// the physical CPU cores. However, in a containerization context, that might
	// not be what we want. The physical node could have 128 cores, but we could
	// be cgroup-limited to 2 cores. In that case, we want 2 to be our limit, not
	// 128. It isn't guaranteed that MAXPROCS reflects the cgroup limit, but at
	// least there is a chance that it was set correctly. If not, it defaults to
	// NumCPU anyway, so we're not any worse off.
	_NUMCPU          = runtime.GOMAXPROCS(0)
	ErrShardNotFound = errors.New("shard not found")
)

// shardMap is a syn.Map which specialized in storing shards
type shardMap sync.Map

// Range calls f sequentially for each key and value present in the map.
// If f returns an error, range stops the iteration
func (m *shardMap) Range(f func(name string, shard ShardLike) error) (err error) {
	(*sync.Map)(m).Range(func(key, value any) bool {
		err = f(key.(string), value.(ShardLike))
		return err == nil
	})
	return err
}

// RangeConcurrently calls f for each key and value present in the map with at
// most _NUMCPU executors running in parallel. As opposed to [Range] it does
// not guarantee an exit on the first error.
func (m *shardMap) RangeConcurrently(logger logrus.FieldLogger, f func(name string, shard ShardLike) error) (err error) {
	eg := enterrors.NewErrorGroupWrapper(logger)
	eg.SetLimit(_NUMCPU)
	(*sync.Map)(m).Range(func(key, value any) bool {
		name, shard := key.(string), value.(ShardLike)
		eg.Go(func() error {
			return f(name, shard)
		}, name, shard)
		return true
	})

	return eg.Wait()
}

// Load returns the shard or nil if no shard is present.
func (m *shardMap) Load(name string) ShardLike {
	v, ok := (*sync.Map)(m).Load(name)
	if !ok {
		return nil
	}

	shard, ok := v.(ShardLike)
	if !ok {
		return nil
	}
	return shard
}

// Store sets a shard giving its name and value
func (m *shardMap) Store(name string, shard ShardLike) {
	(*sync.Map)(m).Store(name, shard)
}

// Swap swaps the shard for a key and returns the previous value if any.
// The loaded result reports whether the key was present.
func (m *shardMap) Swap(name string, shard ShardLike) (previous ShardLike, loaded bool) {
	v, ok := (*sync.Map)(m).Swap(name, shard)
	if v == nil || !ok {
		return nil, ok
	}
	return v.(ShardLike), ok
}

// CompareAndSwap swaps the old and new values for key if the value stored in the map is equal to old.
func (m *shardMap) CompareAndSwap(name string, old, new ShardLike) bool {
	return (*sync.Map)(m).CompareAndSwap(name, old, new)
}

// LoadAndDelete deletes the value for a key, returning the previous value if any.
// The loaded result reports whether the key was present.
func (m *shardMap) LoadAndDelete(name string) (ShardLike, bool) {
	v, ok := (*sync.Map)(m).LoadAndDelete(name)
	if v == nil || !ok {
		return nil, ok
	}
	return v.(ShardLike), ok
}

// Index is the logical unit which contains all the data for one particular
// class. An index can be further broken up into self-contained units, called
// Shards, to allow for easy distribution across Nodes
type Index struct {
	classSearcher             inverted.ClassSearcher // to allow for nested by-references searches
	shards                    shardMap
	Config                    IndexConfig
	vectorIndexUserConfig     schemaConfig.VectorIndexConfig
	vectorIndexUserConfigLock sync.Mutex
	vectorIndexUserConfigs    map[string]schemaConfig.VectorIndexConfig
	getSchema                 schemaUC.SchemaGetter
	logger                    logrus.FieldLogger
	remote                    *sharding.RemoteIndex
	stopwords                 *stopwords.Detector
	replicator                *replica.Replicator

	invertedIndexConfig     schema.InvertedIndexConfig
	invertedIndexConfigLock sync.Mutex

	// This lock should be used together with the db indexLock.
	//
	// The db indexlock locks the map that contains all indices against changes and should be used while iterating.
	// This lock protects this specific index form being deleted while in use. Use Rlock to signal that it is in use.
	// This way many goroutines can use a specific index in parallel. The delete-routine will try to acquire a RWlock.
	//
	// Usage:
	// Lock the whole db using db.indexLock
	// pick the indices you want and Rlock them
	// unlock db.indexLock
	// Use the indices
	// RUnlock all picked indices
	dropIndex sync.RWMutex

	metrics          *Metrics
	centralJobQueue  chan job
	indexCheckpoints *indexcheckpoint.Checkpoints

	partitioningEnabled bool

	cycleCallbacks *indexCycleCallbacks

	backupMutex backupMutex
	lastBackup  atomic.Pointer[BackupState]

	// canceled when either Shutdown or Drop called
	closingCtx    context.Context
	closingCancel context.CancelFunc

	// always true if lazy shard loading is off, in the case of lazy shard
	// loading will be set to true once the last shard was loaded.
	allShardsReady   atomic.Bool
	allocChecker     memwatch.AllocChecker
	shardCreateLocks *esync.KeyLocker
	shardInUseLocks  *esync.KeyRWLocker
}

func (i *Index) GetShards() []ShardLike {
	var out []ShardLike
	i.shards.Range(func(_ string, shard ShardLike) error {
		out = append(out, shard)
		return nil
	})

	return out
}

func (i *Index) ID() string {
	return indexID(i.Config.ClassName)
}

func (i *Index) path() string {
	return path.Join(i.Config.RootPath, i.ID())
}

type nodeResolver interface {
	NodeHostname(nodeName string) (string, bool)
}

// NewIndex creates an index with the specified amount of shards, using only
// the shards that are local to a node
func NewIndex(ctx context.Context, cfg IndexConfig,
	shardState *sharding.State, invertedIndexConfig schema.InvertedIndexConfig,
	vectorIndexUserConfig schemaConfig.VectorIndexConfig,
	vectorIndexUserConfigs map[string]schemaConfig.VectorIndexConfig,
	sg schemaUC.SchemaGetter,
	cs inverted.ClassSearcher, logger logrus.FieldLogger,
	nodeResolver nodeResolver, remoteClient sharding.RemoteIndexClient,
	replicaClient replica.Client,
	promMetrics *monitoring.PrometheusMetrics, class *models.Class, jobQueueCh chan job,
	indexCheckpoints *indexcheckpoint.Checkpoints,
	allocChecker memwatch.AllocChecker,
) (*Index, error) {
	sd, err := stopwords.NewDetectorFromConfig(invertedIndexConfig.Stopwords)
	if err != nil {
		return nil, errors.Wrap(err, "failed to create new index")
	}

	repl := replica.NewReplicator(cfg.ClassName.String(),
		sg, nodeResolver, replicaClient, logger)

	if cfg.QueryNestedRefLimit == 0 {
		cfg.QueryNestedRefLimit = config.DefaultQueryNestedCrossReferenceLimit
	}

	index := &Index{
		Config:                 cfg,
		getSchema:              sg,
		logger:                 logger,
		classSearcher:          cs,
		vectorIndexUserConfig:  vectorIndexUserConfig,
		vectorIndexUserConfigs: vectorIndexUserConfigs,
		invertedIndexConfig:    invertedIndexConfig,
		stopwords:              sd,
		replicator:             repl,
		remote: sharding.NewRemoteIndex(cfg.ClassName.String(), sg,
			nodeResolver, remoteClient),
		metrics:             NewMetrics(logger, promMetrics, cfg.ClassName.String(), "n/a"),
		centralJobQueue:     jobQueueCh,
		partitioningEnabled: shardState.PartitioningEnabled,
		backupMutex:         backupMutex{log: logger, retryDuration: mutexRetryDuration, notifyDuration: mutexNotifyDuration},
		indexCheckpoints:    indexCheckpoints,
		allocChecker:        allocChecker,
		shardCreateLocks:    esync.NewKeyLocker(),
		shardInUseLocks:     esync.NewKeyRWLocker(),
	}
	index.closingCtx, index.closingCancel = context.WithCancel(context.Background())

	index.initCycleCallbacks()

	if err := index.checkSingleShardMigration(shardState); err != nil {
		return nil, errors.Wrap(err, "migrating sharding state from previous version")
	}

	if err := os.MkdirAll(index.path(), os.ModePerm); err != nil {
		return nil, fmt.Errorf("init index %q: %w", index.ID(), err)
	}

	if err := index.initAndStoreShards(ctx, shardState, class, promMetrics); err != nil {
		return nil, err
	}

	index.cycleCallbacks.compactionCycle.Start()
	index.cycleCallbacks.flushCycle.Start()

	return index, nil
}

// since called in Index's constructor there is no risk same shard will be inited/created in parallel,
// therefore shardCreateLocks are not used here
func (i *Index) initAndStoreShards(ctx context.Context, shardState *sharding.State, class *models.Class,
	promMetrics *monitoring.PrometheusMetrics,
) error {
	if i.Config.DisableLazyLoadShards {
		eg := enterrors.NewErrorGroupWrapper(i.logger)
		eg.SetLimit(_NUMCPU)

		for _, shardName := range shardState.AllLocalPhysicalShards() {
			physical := shardState.Physical[shardName]
			if physical.ActivityStatus() != models.TenantActivityStatusHOT {
				// do not instantiate inactive shard
				continue
			}

			shardName := shardName // prevent loop variable capture
			eg.Go(func() error {
				shard, err := NewShard(ctx, promMetrics, shardName, i, class, i.centralJobQueue, i.indexCheckpoints)
				if err != nil {
					return fmt.Errorf("init shard %s of index %s: %w", shardName, i.ID(), err)
				}

				i.shards.Store(shardName, shard)
				return nil
			}, shardName)
		}

		if err := eg.Wait(); err != nil {
			return err
		}

		i.allShardsReady.Store(true)
		return nil
	}

	for _, shardName := range shardState.AllLocalPhysicalShards() {
		physical := shardState.Physical[shardName]
		if physical.ActivityStatus() != models.TenantActivityStatusHOT {
			// do not instantiate inactive shard
			continue
		}

		shard := NewLazyLoadShard(ctx, promMetrics, shardName, i, class, i.centralJobQueue, i.indexCheckpoints, i.allocChecker)
		i.shards.Store(shardName, shard)
	}

	f := func() {
		ticker := time.NewTicker(time.Second)
		defer ticker.Stop()
		defer i.allShardsReady.Store(true)
		now := time.Now()
		err := i.ForEachShard(func(name string, shard ShardLike) error {
			// prioritize closingCtx over ticker:
			// check closing again in case of ticker was selected when both
			// cases where available
			select {
			case <-i.closingCtx.Done():
				// break loop by returning error
				return i.closingCtx.Err()
			case <-ticker.C:
				select {
				case <-i.closingCtx.Done():
					// break loop by returning error
					return i.closingCtx.Err()
				default:
					if err := shard.(*LazyLoadShard).Load(context.Background()); err != nil {
						i.logger.
							WithField("action", "load_shard").
							WithField("shard_name", shard.Name()).
							Errorf("failed to load shard: %v", err)
					}
					return nil
				}
			}
		})
		if err != nil {
			i.logger.
				WithField("action", "load_all_shards").
				Errorf("failed to load all shards: %v", err)
			return
		}
		i.logger.
			WithField("action", "load_all_shards").
			WithField("took", time.Since(now).String()).
			Debug("finished loading all shards")
	}
	enterrors.GoWrapper(f, i.logger)

	return nil
}

// used to init/create shard in different moments of index's lifecycle, therefore it needs to be called
// within shardCreateLocks to prevent parallel create/init of the same shard
func (i *Index) initAndStoreShard(ctx context.Context, shardName string, class *models.Class,
	promMetrics *monitoring.PrometheusMetrics,
) error {
	if i.Config.DisableLazyLoadShards {
		if err := i.allocChecker.CheckMappingAndReserve(3, int(lsmkv.FlushAfterDirtyDefault.Seconds())); err != nil {
			return errors.Wrap(err, "memory pressure: cannot init shard")
		}

		shard, err := NewShard(ctx, promMetrics, shardName, i, class, i.centralJobQueue, i.indexCheckpoints)
		if err != nil {
			return fmt.Errorf("init shard %s of index %s: %w", shardName, i.ID(), err)
		}
		i.shards.Store(shardName, shard)
		return nil
	}

	shard := NewLazyLoadShard(ctx, promMetrics, shardName, i, class, i.centralJobQueue, i.indexCheckpoints, i.allocChecker)
	i.shards.Store(shardName, shard)
	return nil
}

// Iterate over all objects in the index, applying the callback function to each one.  Adding or removing objects during iteration is not supported.
func (i *Index) IterateObjects(ctx context.Context, cb func(index *Index, shard ShardLike, object *storobj.Object) error) (err error) {
	return i.ForEachShard(func(_ string, shard ShardLike) error {
		wrapper := func(object *storobj.Object) error {
			return cb(i, shard, object)
		}
		bucket := shard.Store().Bucket(helpers.ObjectsBucketLSM)
		return bucket.IterateObjects(ctx, wrapper)
	})
}

func (i *Index) ForEachShard(f func(name string, shard ShardLike) error) error {
	return i.shards.Range(f)
}

func (i *Index) ForEachShardConcurrently(f func(name string, shard ShardLike) error) error {
	return i.shards.RangeConcurrently(i.logger, f)
}

// Iterate over all objects in the shard, applying the callback function to each one.  Adding or removing objects during iteration is not supported.
func (i *Index) IterateShards(ctx context.Context, cb func(index *Index, shard ShardLike) error) (err error) {
	return i.ForEachShard(func(key string, shard ShardLike) error {
		return cb(i, shard)
	})
}

func (i *Index) addProperty(ctx context.Context, props ...*models.Property) error {
	eg := enterrors.NewErrorGroupWrapper(i.logger)
	eg.SetLimit(_NUMCPU)

	i.ForEachShard(func(key string, shard ShardLike) error {
		shard.createPropertyIndex(ctx, eg, props...)
		return nil
	})

	if err := eg.Wait(); err != nil {
		return errors.Wrapf(err, "extend idx '%s' with properties '%v", i.ID(), props)
	}
	return nil
}

func (i *Index) addUUIDProperty(ctx context.Context) error {
	return i.ForEachShard(func(name string, shard ShardLike) error {
		err := shard.addIDProperty(ctx)
		if err != nil {
			return errors.Wrapf(err, "add id property to shard %q", name)
		}
		return nil
	})
}

func (i *Index) addDimensionsProperty(ctx context.Context) error {
	return i.ForEachShard(func(name string, shard ShardLike) error {
		if err := shard.addDimensionsProperty(ctx); err != nil {
			return errors.Wrapf(err, "add dimensions property to shard %q", name)
		}
		return nil
	})
}

func (i *Index) addTimestampProperties(ctx context.Context) error {
	return i.ForEachShard(func(name string, shard ShardLike) error {
		if err := shard.addTimestampProperties(ctx); err != nil {
			return errors.Wrapf(err, "add timestamp properties to shard %q", name)
		}
		return nil
	})
}

func (i *Index) updateVectorIndexConfig(ctx context.Context,
	updated schemaConfig.VectorIndexConfig,
) error {
	// an updated is not specific to one shard, but rather all
	err := i.ForEachShard(func(name string, shard ShardLike) error {
		// At the moment, we don't do anything in an update that could fail, but
		// technically this should be part of some sort of a two-phase commit  or
		// have another way to rollback if we have updates that could potentially
		// fail in the future. For now that's not a realistic risk.
		if err := shard.UpdateVectorIndexConfig(ctx, updated); err != nil {
			return errors.Wrapf(err, "shard %s", name)
		}
		return nil
	})
	if err != nil {
		return err
	}
	i.vectorIndexUserConfigLock.Lock()
	defer i.vectorIndexUserConfigLock.Unlock()

	i.vectorIndexUserConfig = updated

	return nil
}

func (i *Index) updateVectorIndexConfigs(ctx context.Context,
	updated map[string]schemaConfig.VectorIndexConfig,
) error {
	err := i.ForEachShard(func(name string, shard ShardLike) error {
		if err := shard.UpdateVectorIndexConfigs(ctx, updated); err != nil {
			return fmt.Errorf("shard %q: %w", name, err)
		}
		return nil
	})
	if err != nil {
		return err
	}

	i.vectorIndexUserConfigLock.Lock()
	defer i.vectorIndexUserConfigLock.Unlock()

	for targetName, targetCfg := range updated {
		i.vectorIndexUserConfigs[targetName] = targetCfg
	}

	return nil
}

func (i *Index) getInvertedIndexConfig() schema.InvertedIndexConfig {
	i.invertedIndexConfigLock.Lock()
	defer i.invertedIndexConfigLock.Unlock()

	return i.invertedIndexConfig
}

func (i *Index) updateInvertedIndexConfig(ctx context.Context,
	updated schema.InvertedIndexConfig,
) error {
	i.invertedIndexConfigLock.Lock()
	defer i.invertedIndexConfigLock.Unlock()

	i.invertedIndexConfig = updated

	return nil
}

type IndexConfig struct {
	RootPath                  string
	ClassName                 schema.ClassName
	QueryMaximumResults       int64
	QueryNestedRefLimit       int64
	ResourceUsage             config.ResourceUsage
	MemtablesFlushDirtyAfter  int
	MemtablesInitialSizeMB    int
	MemtablesMaxSizeMB        int
	MemtablesMinActiveSeconds int
	MemtablesMaxActiveSeconds int
	MaxSegmentSize            int64
	HNSWMaxLogSize            int64
	ReplicationFactor         *atomic.Int64
	AvoidMMap                 bool
	DisableLazyLoadShards     bool

	TrackVectorDimensions bool
}

func indexID(class schema.ClassName) string {
	return strings.ToLower(string(class))
}

func (i *Index) determineObjectShard(id strfmt.UUID, tenant string) (string, error) {
	return i.determineObjectShardByStatus(id, tenant, nil)
}

func (i *Index) determineObjectShardByStatus(id strfmt.UUID, tenant string, shardsStatus map[string]string) (string, error) {
	if tenant == "" {
		uuid, err := uuid.Parse(id.String())
		if err != nil {
			return "", fmt.Errorf("parse uuid: %q", id.String())
		}

		uuidBytes, err := uuid.MarshalBinary() // cannot error
		if err != nil {
			return "", fmt.Errorf("marshal uuid: %q", id.String())
		}
		return i.getSchema.ShardFromUUID(i.Config.ClassName.String(), uuidBytes), nil
	}

	var err error
	if len(shardsStatus) == 0 {
		shardsStatus, err = i.getSchema.TenantsShards(i.Config.ClassName.String(), tenant)
		if err != nil {
			return "", err
		}
	}

	if status := shardsStatus[tenant]; status != "" {
		if status == models.TenantActivityStatusHOT {
			return tenant, nil
		}
		return "", objects.NewErrMultiTenancy(fmt.Errorf("%w: '%s'", errTenantNotActive, tenant))
	}
	class := i.getSchema.ReadOnlyClass(i.Config.ClassName.String())
	if class == nil {
		return "", fmt.Errorf("class %q not found in schema", i.Config.ClassName)
	}
	if class.MultiTenancyConfig.AutoTenantCreation {
		err := fmt.Errorf(
			"%w: %q, if expecting this tenant to be created with autoTenantCreation, "+
				"this feature only works with batch insertion", errTenantNotFound, tenant)
		return "", objects.NewErrMultiTenancy(err)
	}
	return "", objects.NewErrMultiTenancy(fmt.Errorf("%w: %q", errTenantNotFound, tenant))
}

func (i *Index) putObject(ctx context.Context, object *storobj.Object,
	replProps *additional.ReplicationProperties, schemaVersion uint64,
) error {
	if err := i.validateMultiTenancy(object.Object.Tenant); err != nil {
		return err
	}

	if i.Config.ClassName != object.Class() {
		return fmt.Errorf("cannot import object of class %s into index of class %s",
			object.Class(), i.Config.ClassName)
	}

	shardName, err := i.determineObjectShard(object.ID(), object.Object.Tenant)
	if err != nil {
		return objects.NewErrInvalidUserInput("determine shard: %v", err)
	}

	if i.replicationEnabled() {
		if replProps == nil {
			replProps = defaultConsistency()
		}
		cl := replica.ConsistencyLevel(replProps.ConsistencyLevel)
		if err := i.replicator.PutObject(ctx, shardName, object, cl, schemaVersion); err != nil {
			return fmt.Errorf("replicate insertion: shard=%q: %w", shardName, err)
		}
		return nil
	}

	// no replication, remote shard (or local not yet inited)
	shard, release, err := i.getLocalShardNoShutdown(shardName)
	if err != nil {
		return err
	}

	if shard == nil {
		if err := i.remote.PutObject(ctx, shardName, object, schemaVersion); err != nil {
			return fmt.Errorf("put remote object: shard=%q: %w", shardName, err)
		}
		return nil
	}
	defer release()

	// no replication, local shard
	i.backupMutex.RLock()
	defer i.backupMutex.RUnlock()

	err = shard.PutObject(ctx, object)
	if err != nil {
		return fmt.Errorf("put local object: shard=%q: %w", shardName, err)
	}

	return nil
}

func (i *Index) IncomingPutObject(ctx context.Context, shardName string,
	object *storobj.Object, schemaVersion uint64,
) error {
	i.backupMutex.RLock()
	defer i.backupMutex.RUnlock()

	// This is a bit hacky, the problem here is that storobj.Parse() currently
	// misses date fields as it has no way of knowing that a date-formatted
	// string was actually a date type. However, adding this functionality to
	// Parse() would break a lot of code, because it currently
	// schema-independent. To find out if a field is a date or date[], we need to
	// involve the schema, thus why we are doing it here. This was discovered as
	// part of https://github.com/weaviate/weaviate/issues/1775
	if err := i.parseDateFieldsInProps(object.Object.Properties); err != nil {
		return err
	}

	shard, release, err := i.getOrInitLocalShardNoShutdown(ctx, shardName)
	if err != nil {
		return err
	}
	defer release()

	return shard.PutObject(ctx, object)
}

func (i *Index) replicationEnabled() bool {
	return i.Config.ReplicationFactor.Load() > 1
}

// parseDateFieldsInProps checks the schema for the current class for which
// fields are date fields, then - if they are set - parses them accordingly.
// Works for both date and date[].
func (i *Index) parseDateFieldsInProps(props interface{}) error {
	if props == nil {
		return nil
	}

	propMap, ok := props.(map[string]interface{})
	if !ok {
		// don't know what to do with this
		return nil
	}

	c := i.getSchema.ReadOnlyClass(i.Config.ClassName.String())
	if c == nil {
		return fmt.Errorf("class %s not found in schema", i.Config.ClassName)
	}

	for _, prop := range c.Properties {
		if prop.DataType[0] == string(schema.DataTypeDate) {
			raw, ok := propMap[prop.Name]
			if !ok {
				// prop is not set, nothing to do
				continue
			}

			parsed, err := parseAsStringToTime(raw)
			if err != nil {
				return errors.Wrapf(err, "time prop %q", prop.Name)
			}

			propMap[prop.Name] = parsed
		}

		if prop.DataType[0] == string(schema.DataTypeDateArray) {
			raw, ok := propMap[prop.Name]
			if !ok {
				// prop is not set, nothing to do
				continue
			}

			asSlice, ok := raw.([]string)
			if !ok {
				return errors.Errorf("parse as time array, expected []interface{} got %T",
					raw)
			}
			parsedSlice := make([]interface{}, len(asSlice))
			for j := range asSlice {
				parsed, err := parseAsStringToTime(interface{}(asSlice[j]))
				if err != nil {
					return errors.Wrapf(err, "time array prop %q at pos %d", prop.Name, j)
				}

				parsedSlice[j] = parsed
			}
			propMap[prop.Name] = parsedSlice

		}
	}

	return nil
}

func parseAsStringToTime(in interface{}) (time.Time, error) {
	var parsed time.Time
	var err error

	asString, ok := in.(string)
	if !ok {
		return parsed, errors.Errorf("parse as time, expected string got %T", in)
	}

	parsed, err = time.Parse(time.RFC3339, asString)
	if err != nil {
		return parsed, err
	}

	return parsed, nil
}

// return value []error gives the error for the index with the positions
// matching the inputs
func (i *Index) putObjectBatch(ctx context.Context, objects []*storobj.Object,
	replProps *additional.ReplicationProperties, schemaVersion uint64,
) []error {
	type objsAndPos struct {
		objects []*storobj.Object
		pos     []int
	}
	out := make([]error, len(objects))
	if i.replicationEnabled() && replProps == nil {
		replProps = defaultConsistency()
	}

	byShard := map[string]objsAndPos{}
	// get all tenants shards
	tenants := make([]string, len(objects))
	tenantsStatus := map[string]string{}
	var err error
	for _, obj := range objects {
		if obj.Object.Tenant == "" {
			continue
		}
		tenants = append(tenants, obj.Object.Tenant)
	}

	if len(tenants) > 0 {
		tenantsStatus, err = i.getSchema.TenantsShards(i.Config.ClassName.String(), tenants...)
		if err != nil {
			return []error{err}
		}
	}

	for pos, obj := range objects {
		if err := i.validateMultiTenancy(obj.Object.Tenant); err != nil {
			out[pos] = err
			continue
		}
		shardName, err := i.determineObjectShardByStatus(obj.ID(), obj.Object.Tenant, tenantsStatus)
		if err != nil {
			out[pos] = err
			continue
		}

		group := byShard[shardName]
		group.objects = append(group.objects, obj)
		group.pos = append(group.pos, pos)
		byShard[shardName] = group
	}

	wg := &sync.WaitGroup{}
	for shardName, group := range byShard {
		shardName := shardName
		group := group
		wg.Add(1)
		f := func() {
			defer wg.Done()

			defer func() {
				err := recover()
				if err != nil {
					for pos := range group.pos {
						out[pos] = fmt.Errorf("an unexpected error occurred: %s", err)
					}
					fmt.Fprintf(os.Stderr, "panic: %s\n", err)
					debug.PrintStack()
				}
			}()
			var errs []error
			if replProps != nil {
				errs = i.replicator.PutObjects(ctx, shardName, group.objects,
					replica.ConsistencyLevel(replProps.ConsistencyLevel), schemaVersion)
			} else {
				shard, release, err := i.getLocalShardNoShutdown(shardName)
				if err != nil {
					errs = []error{err}
				} else if shard != nil {
					i.backupMutex.RLockGuard(func() error {
						defer release()
						errs = shard.PutObjectBatch(ctx, group.objects)
						return nil
					})
				} else {
					errs = i.remote.BatchPutObjects(ctx, shardName, group.objects, schemaVersion)
				}
			}

			for i, err := range errs {
				desiredPos := group.pos[i]
				out[desiredPos] = err
			}
		}
		enterrors.GoWrapper(f, i.logger)
	}

	wg.Wait()

	return out
}

func duplicateErr(in error, count int) []error {
	out := make([]error, count)
	for i := range out {
		out[i] = in
	}

	return out
}

func (i *Index) IncomingBatchPutObjects(ctx context.Context, shardName string,
	objects []*storobj.Object, schemaVersion uint64,
) []error {
	i.backupMutex.RLock()
	defer i.backupMutex.RUnlock()

	// This is a bit hacky, the problem here is that storobj.Parse() currently
	// misses date fields as it has no way of knowing that a date-formatted
	// string was actually a date type. However, adding this functionality to
	// Parse() would break a lot of code, because it currently
	// schema-independent. To find out if a field is a date or date[], we need to
	// involve the schema, thus why we are doing it here. This was discovered as
	// part of https://github.com/weaviate/weaviate/issues/1775
	for j := range objects {
		if err := i.parseDateFieldsInProps(objects[j].Object.Properties); err != nil {
			return duplicateErr(err, len(objects))
		}
	}

	shard, release, err := i.getOrInitLocalShardNoShutdown(ctx, shardName)
	if err != nil {
		return duplicateErr(err, len(objects))
	}
	defer release()

	return shard.PutObjectBatch(ctx, objects)
}

// return value map[int]error gives the error for the index as it received it
func (i *Index) AddReferencesBatch(ctx context.Context, refs objects.BatchReferences,
	replProps *additional.ReplicationProperties, schemaVersion uint64,
) []error {
	type refsAndPos struct {
		refs objects.BatchReferences
		pos  []int
	}
	if i.replicationEnabled() && replProps == nil {
		replProps = defaultConsistency()
	}

	byShard := map[string]refsAndPos{}
	out := make([]error, len(refs))

	for pos, ref := range refs {
		if err := i.validateMultiTenancy(ref.Tenant); err != nil {
			out[pos] = err
			continue
		}
		shardName, err := i.determineObjectShard(ref.From.TargetID, ref.Tenant)
		if err != nil {
			out[pos] = err
			continue
		}

		group := byShard[shardName]
		group.refs = append(group.refs, ref)
		group.pos = append(group.pos, pos)
		byShard[shardName] = group
	}

	for shardName, group := range byShard {
		var errs []error
		if i.replicationEnabled() {
			errs = i.replicator.AddReferences(ctx, shardName, group.refs, replica.ConsistencyLevel(replProps.ConsistencyLevel), schemaVersion)
		} else {
			shard, release, err := i.getLocalShardNoShutdown(shardName)
			if err != nil {
				errs = duplicateErr(err, len(group.refs))
			} else if shard != nil {
				i.backupMutex.RLockGuard(func() error {
					defer release()
					errs = shard.AddReferencesBatch(ctx, group.refs)
					return nil
				})
			} else {
				errs = i.remote.BatchAddReferences(ctx, shardName, group.refs, schemaVersion)
			}
		}

		for i, err := range errs {
			desiredPos := group.pos[i]
			out[desiredPos] = err
		}
	}

	return out
}

func (i *Index) IncomingBatchAddReferences(ctx context.Context, shardName string,
	refs objects.BatchReferences, schemaVersion uint64,
) []error {
	i.backupMutex.RLock()
	defer i.backupMutex.RUnlock()

	shard, release, err := i.getOrInitLocalShardNoShutdown(ctx, shardName)
	if err != nil {
		return duplicateErr(err, len(refs))
	}
	defer release()

	return shard.AddReferencesBatch(ctx, refs)
}

func (i *Index) objectByID(ctx context.Context, id strfmt.UUID,
	props search.SelectProperties, addl additional.Properties,
	replProps *additional.ReplicationProperties, tenant string,
) (*storobj.Object, error) {
	if err := i.validateMultiTenancy(tenant); err != nil {
		return nil, err
	}

	shardName, err := i.determineObjectShard(id, tenant)
	if err != nil {
		switch err.(type) {
		case objects.ErrMultiTenancy:
			return nil, objects.NewErrMultiTenancy(fmt.Errorf("determine shard: %w", err))
		default:
			return nil, objects.NewErrInvalidUserInput("determine shard: %v", err)
		}
	}

	var obj *storobj.Object

	if i.replicationEnabled() {
		if replProps == nil {
			replProps = defaultConsistency()
		}
		if replProps.NodeName != "" {
			obj, err = i.replicator.NodeObject(ctx, replProps.NodeName, shardName, id, props, addl)
		} else {
			obj, err = i.replicator.GetOne(ctx,
				replica.ConsistencyLevel(replProps.ConsistencyLevel), shardName, id, props, addl)
		}
		return obj, err
	}

	shard, release, err := i.getLocalShardNoShutdown(shardName)
	if err != nil {
		return obj, err
	}

	if shard != nil {
		defer release()
		if obj, err = shard.ObjectByID(ctx, id, props, addl); err != nil {
			return obj, fmt.Errorf("get local object: shard=%s: %w", shardName, err)
		}
	} else {
		if obj, err = i.remote.GetObject(ctx, shardName, id, props, addl); err != nil {
			return obj, fmt.Errorf("get remote object: shard=%s: %w", shardName, err)
		}
	}

	return obj, nil
}

func (i *Index) IncomingGetObject(ctx context.Context, shardName string,
	id strfmt.UUID, props search.SelectProperties,
	additional additional.Properties,
) (*storobj.Object, error) {
	shard, release, err := i.getOrInitLocalShardNoShutdown(ctx, shardName)
	if err != nil {
		return nil, err
	}
	defer release()

	if shard.GetStatus() == storagestate.StatusLoading {
		return nil, enterrors.NewErrUnprocessable(fmt.Errorf("local %s shard is not ready", shardName))
	}

	return shard.ObjectByID(ctx, id, props, additional)
}

func (i *Index) IncomingMultiGetObjects(ctx context.Context, shardName string,
	ids []strfmt.UUID,
) ([]*storobj.Object, error) {
	shard, release, err := i.getOrInitLocalShardNoShutdown(ctx, shardName)
	if err != nil {
		return nil, err
	}
	defer release()

	if shard.GetStatus() == storagestate.StatusLoading {
		return nil, enterrors.NewErrUnprocessable(fmt.Errorf("local %s shard is not ready", shardName))
	}

	return shard.MultiObjectByID(ctx, wrapIDsInMulti(ids))
}

func (i *Index) multiObjectByID(ctx context.Context,
	query []multi.Identifier, tenant string,
) ([]*storobj.Object, error) {
	if err := i.validateMultiTenancy(tenant); err != nil {
		return nil, err
	}

	type idsAndPos struct {
		ids []multi.Identifier
		pos []int
	}

	byShard := map[string]idsAndPos{}
	for pos, id := range query {
		shardName, err := i.determineObjectShard(strfmt.UUID(id.ID), tenant)
		if err != nil {
			return nil, objects.NewErrInvalidUserInput("determine shard: %v", err)
		}

		group := byShard[shardName]
		group.ids = append(group.ids, id)
		group.pos = append(group.pos, pos)
		byShard[shardName] = group
	}

	out := make([]*storobj.Object, len(query))

	for shardName, group := range byShard {
		var objects []*storobj.Object
		var err error

		shard, release, err := i.getLocalShardNoShutdown(shardName)
		if err != nil {
			return nil, err
		} else if shard != nil {
			defer release()
			objects, err = shard.MultiObjectByID(ctx, group.ids)
			if err != nil {
				return nil, errors.Wrapf(err, "local shard %s", shardId(i.ID(), shardName))
			}
		} else {
			objects, err = i.remote.MultiGetObjects(ctx, shardName, extractIDsFromMulti(group.ids))
			if err != nil {
				return nil, errors.Wrapf(err, "remote shard %s", shardName)
			}
		}

		for i, obj := range objects {
			desiredPos := group.pos[i]
			out[desiredPos] = obj
		}
	}

	return out, nil
}

func extractIDsFromMulti(in []multi.Identifier) []strfmt.UUID {
	out := make([]strfmt.UUID, len(in))

	for i, id := range in {
		out[i] = strfmt.UUID(id.ID)
	}

	return out
}

func wrapIDsInMulti(in []strfmt.UUID) []multi.Identifier {
	out := make([]multi.Identifier, len(in))

	for i, id := range in {
		out[i] = multi.Identifier{ID: string(id)}
	}

	return out
}

func (i *Index) exists(ctx context.Context, id strfmt.UUID,
	replProps *additional.ReplicationProperties, tenant string,
) (bool, error) {
	if err := i.validateMultiTenancy(tenant); err != nil {
		return false, err
	}

	shardName, err := i.determineObjectShard(id, tenant)
	if err != nil {
		switch err.(type) {
		case objects.ErrMultiTenancy:
			return false, objects.NewErrMultiTenancy(fmt.Errorf("determine shard: %w", err))
		default:
			return false, objects.NewErrInvalidUserInput("determine shard: %v", err)
		}
	}

	var exists bool
	if i.replicationEnabled() {
		if replProps == nil {
			replProps = defaultConsistency()
		}
		cl := replica.ConsistencyLevel(replProps.ConsistencyLevel)
		return i.replicator.Exists(ctx, cl, shardName, id)
	}

	shard, release, err := i.getLocalShardNoShutdown(shardName)
	if err != nil {
		return exists, err
	}

	if shard != nil {
		defer release()
		exists, err = shard.Exists(ctx, id)
		if err != nil {
			err = fmt.Errorf("exists locally: shard=%q: %w", shardName, err)
		}
	} else {
		exists, err = i.remote.Exists(ctx, shardName, id)
		if err != nil {
			owner, _ := i.getSchema.ShardOwner(i.Config.ClassName.String(), shardName)
			err = fmt.Errorf("exists remotely: shard=%q owner=%q: %w", shardName, owner, err)
		}
	}

	return exists, err
}

func (i *Index) IncomingExists(ctx context.Context, shardName string,
	id strfmt.UUID,
) (bool, error) {
	shard, release, err := i.getOrInitLocalShardNoShutdown(ctx, shardName)
	if err != nil {
		return false, err
	}
	defer release()

	if shard.GetStatus() == storagestate.StatusLoading {
		return false, enterrors.NewErrUnprocessable(fmt.Errorf("local %s shard is not ready", shardName))
	}

	return shard.Exists(ctx, id)
}

func (i *Index) objectSearch(ctx context.Context, limit int, filters *filters.LocalFilter,
	keywordRanking *searchparams.KeywordRanking, sort []filters.Sort, cursor *filters.Cursor,
	addlProps additional.Properties, replProps *additional.ReplicationProperties, tenant string, autoCut int,
) ([]*storobj.Object, []float32, error) {
	if err := i.validateMultiTenancy(tenant); err != nil {
		return nil, nil, err
	}

	shardNames, err := i.targetShardNames(tenant)
	if err != nil || len(shardNames) == 0 {
		return nil, nil, err
	}

	// If the request is a BM25F with no properties selected, use all possible properties
	if keywordRanking != nil && keywordRanking.Type == "bm25" && len(keywordRanking.Properties) == 0 {

		cl := i.getSchema.ReadOnlyClass(i.Config.ClassName.String())
		if cl == nil {
			return nil, nil, fmt.Errorf("class %s not found in schema", i.Config.ClassName)
		}

		propHash := cl.Properties
		// Get keys of hash
		for _, v := range propHash {
			if inverted.PropertyHasSearchableIndex(i.getSchema.ReadOnlyClass(i.Config.ClassName.String()), v.Name) {
				keywordRanking.Properties = append(keywordRanking.Properties, v.Name)
			}
		}

		// WEAVIATE-471 - error if we can't find a property to search
		if len(keywordRanking.Properties) == 0 {
			return nil, []float32{}, errors.New(
				"No properties provided, and no indexed properties found in class")
		}
	}

	outObjects, outScores, err := i.objectSearchByShard(ctx, limit,
		filters, keywordRanking, sort, cursor, addlProps, shardNames)
	if err != nil {
		return nil, nil, err
	}

	if len(outObjects) == len(outScores) {
		if keywordRanking != nil && keywordRanking.Type == "bm25" {
			for ii := range outObjects {
				oo := outObjects[ii]

				if oo.AdditionalProperties() == nil {
					oo.Object.Additional = make(map[string]interface{})
				}

				// Additional score is filled in by the top level function

				// Collect all keys starting with "BM25F" and add them to the Additional
				if keywordRanking.AdditionalExplanations {
					explainScore := ""
					for k, v := range oo.Object.Additional {
						if strings.HasPrefix(k, "BM25F") {

							explainScore = fmt.Sprintf("%v, %v:%v", explainScore, k, v)
							delete(oo.Object.Additional, k)
						}
					}
					oo.Object.Additional["explainScore"] = explainScore
				}
			}
		}
	}

	if len(sort) > 0 {
		if len(shardNames) > 1 {
			var err error
			outObjects, outScores, err = i.sort(outObjects, outScores, sort, limit)
			if err != nil {
				return nil, nil, errors.Wrap(err, "sort")
			}
		}
	} else if keywordRanking != nil {
		outObjects, outScores = i.sortKeywordRanking(outObjects, outScores)
	} else if len(shardNames) > 1 && !addlProps.ReferenceQuery {
		// sort only for multiple shards (already sorted for single)
		// and for not reference nested query (sort is applied for root query)
		outObjects, outScores = i.sortByID(outObjects, outScores)
	}

	if autoCut > 0 {
		cutOff := autocut.Autocut(outScores, autoCut)
		outObjects = outObjects[:cutOff]
		outScores = outScores[:cutOff]
	}

	// if this search was caused by a reference property
	// search, we should not limit the number of results.
	// for example, if the query contains a where filter
	// whose operator is `And`, and one of the operands
	// contains a path to a reference prop, the Search
	// caused by such a ref prop being limited can cause
	// the `And` to return no results where results would
	// be expected. we won't know that unless we search
	// and return all referenced object properties.
	if !addlProps.ReferenceQuery && len(outObjects) > limit {
		if len(outObjects) == len(outScores) {
			outScores = outScores[:limit]
		}
		outObjects = outObjects[:limit]
	}

	if i.replicationEnabled() {
		if replProps == nil {
			replProps = defaultConsistency(replica.One)
		}
		l := replica.ConsistencyLevel(replProps.ConsistencyLevel)
		err = i.replicator.CheckConsistency(ctx, l, outObjects)
		if err != nil {
			i.logger.WithField("action", "object_search").
				Errorf("failed to check consistency of search results: %v", err)
		}
	}

	return outObjects, outScores, nil
}

func (i *Index) objectSearchByShard(ctx context.Context, limit int, filters *filters.LocalFilter,
	keywordRanking *searchparams.KeywordRanking, sort []filters.Sort, cursor *filters.Cursor,
	addlProps additional.Properties, shards []string,
) ([]*storobj.Object, []float32, error) {
	resultObjects, resultScores := objectSearchPreallocate(limit, shards)

	eg := enterrors.NewErrorGroupWrapper(i.logger, "filters:", filters)
	eg.SetLimit(_NUMCPU * 2)
	shardResultLock := sync.Mutex{}
	for _, shardName := range shards {
		shardName := shardName

		eg.Go(func() error {
			var (
				objs     []*storobj.Object
				scores   []float32
				nodeName string
				err      error
			)

			shard, release, err := i.getLocalShardNoShutdown(shardName)
			if err != nil {
				return err
			}

			if shard != nil {
				defer release()
				objs, scores, err = shard.ObjectSearch(ctx, limit, filters, keywordRanking, sort, cursor, addlProps)
				if err != nil {
					return fmt.Errorf(
						"local shard object search %s: %w", shard.ID(), err)
				}
				nodeName = i.getSchema.NodeName()

			} else {

				i.logger.WithField("shardName", shardName).Debug("shard was not found locally, search for object remotely")

				objs, scores, nodeName, err = i.remote.SearchShard(
					ctx, shardName, nil, "", limit, filters, keywordRanking,
					sort, cursor, nil, addlProps, i.replicationEnabled())
				if err != nil {
					return fmt.Errorf(
						"remote shard object search %s: %w", shardName, err)
				}
			}

			if i.replicationEnabled() {
				storobj.AddOwnership(objs, nodeName, shardName)
			}

			shardResultLock.Lock()
			resultObjects = append(resultObjects, objs...)
			resultScores = append(resultScores, scores...)
			shardResultLock.Unlock()

			return nil
		}, shardName)
	}
	if err := eg.Wait(); err != nil {
		return nil, nil, err
	}

	if len(resultObjects) == len(resultScores) {

		// Force a stable sort order by UUID

		type resultSortable struct {
			object *storobj.Object
			score  float32
		}
		objs := resultObjects
		scores := resultScores
		var results []resultSortable = make([]resultSortable, len(objs))
		for i := range objs {
			results[i] = resultSortable{
				object: objs[i],
				score:  scores[i],
			}
		}

		golangSort.Slice(results, func(i, j int) bool {
			if results[i].score == results[j].score {
				return results[i].object.Object.ID > results[j].object.Object.ID
			}

			return results[i].score > results[j].score
		})

		var finalObjs []*storobj.Object = make([]*storobj.Object, len(results))
		var finalScores []float32 = make([]float32, len(results))
		for i, result := range results {

			finalObjs[i] = result.object
			finalScores[i] = result.score
		}

		return finalObjs, finalScores, nil
	}

	return resultObjects, resultScores, nil
}

func (i *Index) sortByID(objects []*storobj.Object, scores []float32,
) ([]*storobj.Object, []float32) {
	return newIDSorter().sort(objects, scores)
}

func (i *Index) sortKeywordRanking(objects []*storobj.Object,
	scores []float32,
) ([]*storobj.Object, []float32) {
	return newScoresSorter().sort(objects, scores)
}

func (i *Index) sort(objects []*storobj.Object, scores []float32,
	sort []filters.Sort, limit int,
) ([]*storobj.Object, []float32, error) {
	return sorter.NewObjectsSorter(i.getSchema.ReadOnlyClass).
		Sort(objects, scores, limit, sort)
}

func (i *Index) mergeGroups(objects []*storobj.Object, dists []float32,
	groupBy *searchparams.GroupBy, limit, shardCount int,
) ([]*storobj.Object, []float32, error) {
	return newGroupMerger(objects, dists, groupBy).Do()
}

func (i *Index) singleLocalShardObjectVectorSearch(ctx context.Context, searchVector []float32,
	targetVector string, dist float32, limit int, filters *filters.LocalFilter,
	sort []filters.Sort, groupBy *searchparams.GroupBy, additional additional.Properties,
	shard ShardLike,
) ([]*storobj.Object, []float32, error) {
<<<<<<< HEAD
=======
	shard := i.localShard(shardName)
	if shard == nil {
		return nil, nil, errShardNotFound
	}

	if shard.GetStatus() == storagestate.StatusLoading {
		return nil, nil, enterrors.NewErrUnprocessable(fmt.Errorf("local %s shard is not ready", shardName))
	}

>>>>>>> fe39cd31
	res, resDists, err := shard.ObjectVectorSearch(
		ctx, searchVector, targetVector, dist, limit, filters, sort, groupBy, additional)
	if err != nil {
		return nil, nil, errors.Wrapf(err, "shard %s", shard.ID())
	}
	return res, resDists, nil
}

// to be called after validating multi-tenancy
func (i *Index) targetShardNames(tenant string) ([]string, error) {
	className := i.Config.ClassName.String()
	if !i.partitioningEnabled {
		return i.getSchema.CopyShardingState(className).AllPhysicalShards(), nil
	}

	if tenant == "" {
		return []string{}, objects.NewErrMultiTenancy(fmt.Errorf("tenant name is empty"))
	}

	tenantShards, err := i.getSchema.OptimisticTenantStatus(className, tenant)
	if err != nil {
		return nil, err
	}

	if tenantShards[tenant] != "" {
		if tenantShards[tenant] == models.TenantActivityStatusHOT {
			return []string{tenant}, nil
		}
		return []string{}, objects.NewErrMultiTenancy(fmt.Errorf("%w: '%s'", errTenantNotActive, tenant))
	}
	return []string{}, objects.NewErrMultiTenancy(fmt.Errorf("%w: %q", errTenantNotFound, tenant))
}

func (i *Index) objectVectorSearch(ctx context.Context, searchVector []float32,
	targetVector string, dist float32, limit int, filters *filters.LocalFilter, sort []filters.Sort,
	groupBy *searchparams.GroupBy, additional additional.Properties,
	replProps *additional.ReplicationProperties, tenant string,
) ([]*storobj.Object, []float32, error) {
	if err := i.validateMultiTenancy(tenant); err != nil {
		return nil, nil, err
	}
	shardNames, err := i.targetShardNames(tenant)
	if err != nil || len(shardNames) == 0 {
		return nil, nil, err
	}

	if len(shardNames) == 1 {
		shard, release, err := i.getLocalShardNoShutdown(shardNames[0])
		if err != nil {
			return nil, nil, err
		}

		if shard != nil {
			defer release()
			return i.singleLocalShardObjectVectorSearch(ctx, searchVector, targetVector, dist, limit, filters,
				sort, groupBy, additional, shard)
		}
	}

	// a limit of -1 is used to signal a search by distance. if that is
	// the case we have to adjust how we calculate the output capacity
	var shardCap int
	if limit < 0 {
		shardCap = len(shardNames) * hnsw.DefaultSearchByDistInitialLimit
	} else {
		shardCap = len(shardNames) * limit
	}

	eg := enterrors.NewErrorGroupWrapper(i.logger, "tenant:", tenant)
	eg.SetLimit(_NUMCPU * 2)
	m := &sync.Mutex{}

	out := make([]*storobj.Object, 0, shardCap)
	dists := make([]float32, 0, shardCap)
	for _, shardName := range shardNames {
		shardName := shardName
		eg.Go(func() error {
			var (
				res      []*storobj.Object
				resDists []float32
				nodeName string
				err      error
			)

			shard, release, err := i.getLocalShardNoShutdown(shardName)
			if err != nil {
				return nil
			}

			if shard != nil {
				defer release()
				res, resDists, err = shard.ObjectVectorSearch(
					ctx, searchVector, targetVector, dist, limit, filters, sort, groupBy, additional)
				if err != nil {
					return errors.Wrapf(err, "shard %s", shard.ID())
				}
				nodeName = i.getSchema.NodeName()

			} else {
				res, resDists, nodeName, err = i.remote.SearchShard(ctx,
					shardName, searchVector, targetVector, limit, filters,
					nil, sort, nil, groupBy, additional, i.replicationEnabled())
				if err != nil {
					return errors.Wrapf(err, "remote shard %s", shardName)
				}

			}
			if i.replicationEnabled() {
				storobj.AddOwnership(res, nodeName, shardName)
			}

			m.Lock()
			out = append(out, res...)
			dists = append(dists, resDists...)
			m.Unlock()

			return nil
		}, shardName)
	}

	if err := eg.Wait(); err != nil {
		return nil, nil, err
	}

	if len(shardNames) == 1 {
		return out, dists, nil
	}

	if len(shardNames) > 1 && groupBy != nil {
		return i.mergeGroups(out, dists, groupBy, limit, len(shardNames))
	}

	if len(shardNames) > 1 && len(sort) > 0 {
		return i.sort(out, dists, sort, limit)
	}

	out, dists = newDistancesSorter().sort(out, dists)
	if limit > 0 && len(out) > limit {
		out = out[:limit]
		dists = dists[:limit]
	}

	if i.replicationEnabled() {
		if replProps == nil {
			replProps = defaultConsistency(replica.One)
		}
		l := replica.ConsistencyLevel(replProps.ConsistencyLevel)
		err = i.replicator.CheckConsistency(ctx, l, out)
		if err != nil {
			i.logger.WithField("action", "object_vector_search").
				Errorf("failed to check consistency of search results: %v", err)
		}
	}

	return out, dists, nil
}

func (i *Index) IncomingSearch(ctx context.Context, shardName string,
	searchVector []float32, targetVector string, distance float32, limit int,
	filters *filters.LocalFilter, keywordRanking *searchparams.KeywordRanking,
	sort []filters.Sort, cursor *filters.Cursor, groupBy *searchparams.GroupBy,
	additional additional.Properties,
) ([]*storobj.Object, []float32, error) {
	shard, release, err := i.getOrInitLocalShardNoShutdown(ctx, shardName)
	if err != nil {
		return nil, nil, err
	}
	defer release()

	if shard.GetStatus() == storagestate.StatusLoading {
		return nil, nil, enterrors.NewErrUnprocessable(fmt.Errorf("local %s shard is not ready", shardName))
	}

	if searchVector == nil {
		res, scores, err := shard.ObjectSearch(ctx, limit, filters, keywordRanking, sort, cursor, additional)
		if err != nil {
			return nil, nil, err
		}

		return res, scores, nil
	}

	res, resDists, err := shard.ObjectVectorSearch(
		ctx, searchVector, targetVector, distance, limit, filters, sort, groupBy, additional)
	if err != nil {
		return nil, nil, errors.Wrapf(err, "shard %s", shard.ID())
	}

	return res, resDists, nil
}

func (i *Index) deleteObject(ctx context.Context, id strfmt.UUID,
	replProps *additional.ReplicationProperties, tenant string, schemaVersion uint64,
) error {
	if err := i.validateMultiTenancy(tenant); err != nil {
		return err
	}

	shardName, err := i.determineObjectShard(id, tenant)
	if err != nil {
		return objects.NewErrInvalidUserInput("determine shard: %v", err)
	}

	if i.replicationEnabled() {
		if replProps == nil {
			replProps = defaultConsistency()
		}
		cl := replica.ConsistencyLevel(replProps.ConsistencyLevel)
		if err := i.replicator.DeleteObject(ctx, shardName, id, cl, schemaVersion); err != nil {
			return fmt.Errorf("replicate deletion: shard=%q %w", shardName, err)
		}
		return nil
	}

	// no replication, remote shard (or local not yet inited)
	shard, release, err := i.getLocalShardNoShutdown(shardName)
	if err != nil {
		return err
	}

	if shard == nil {
		if err := i.remote.DeleteObject(ctx, shardName, id, schemaVersion); err != nil {
			return fmt.Errorf("delete remote object: shard=%q: %w", shardName, err)
		}
		return nil
	}
	defer release()

	// no replication, local shard
	i.backupMutex.RLock()
	defer i.backupMutex.RUnlock()
	if err = shard.DeleteObject(ctx, id); err != nil {
		return fmt.Errorf("delete local object: shard=%q: %w", shardName, err)
	}
	return nil
}

func (i *Index) IncomingDeleteObject(ctx context.Context, shardName string,
	id strfmt.UUID, schemaVersion uint64,
) error {
	i.backupMutex.RLock()
	defer i.backupMutex.RUnlock()

	shard, release, err := i.getOrInitLocalShardNoShutdown(ctx, shardName)
	if err != nil {
		return err
	}
	defer release()

	return shard.DeleteObject(ctx, id)
}

// func (i *Index) localShard(name string) ShardLike {
// 	return i.shards.Load(name)
// }

func (i *Index) getLocalShardNoShutdown(shardName string) (ShardLike, func(), error) {
	i.shardInUseLocks.RLock(shardName)
	defer i.shardInUseLocks.RUnlock(shardName)

	shard := i.shards.Load(shardName)
	if shard == nil {
		return nil, func() {}, nil
	}

	release, err := shard.preventShutdown()
	if err != nil {
		return nil, func() {}, err
	}
	return shard, release, nil
}

func (i *Index) getOrInitLocalShardNoShutdown(ctx context.Context, shardName string,
) (ShardLike, func(), error) {
	i.shardInUseLocks.RLock(shardName)
	defer i.shardInUseLocks.RUnlock(shardName)

	shard, err := i.getOrInitLocalShard(ctx, shardName)
	if err != nil {
		return nil, func() {}, fmt.Errorf("get/init local shard %q, no shutdown: %w", shardName, err)
	}

	release, err := shard.preventShutdown()
	if err != nil {
		return nil, func() {}, fmt.Errorf("get/init local shard %q, no shutdown: %w", shardName, err)
	}
	return shard, release, nil
}

// Intended to run on "receiver" nodes, where local shard
// is expected to exist and be active
// Method first tries to get shard from Index::shards map,
// or inits shard and adds it to the map if shard was not found
func (i *Index) getOrInitLocalShard(ctx context.Context, shardName string) (ShardLike, error) {
	if shard := i.shards.Load(shardName); shard != nil {
		return shard, nil
	}

	className := i.Config.ClassName.String()
	class := i.getSchema.ReadOnlyClass(className)
	return i.initLocalShard(ctx, shardName, class)
}

func (i *Index) initLocalShard(ctx context.Context, shardName string, class *models.Class) (ShardLike, error) {
	// make sure same shard is not inited in parallel
	i.shardCreateLocks.Lock(shardName)
	defer i.shardCreateLocks.Unlock(shardName)

	// check if created in the meantime by concurrent call
	if shard := i.shards.Load(shardName); shard != nil {
		return shard, nil
	}

	if err := i.initAndStoreShard(ctx, shardName, class, i.metrics.baseMetrics); err != nil {
		return nil, err
	}
	return i.shards.Load(shardName), nil
}

func (i *Index) mergeObject(ctx context.Context, merge objects.MergeDocument,
	replProps *additional.ReplicationProperties, tenant string, schemaVersion uint64,
) error {
	if err := i.validateMultiTenancy(tenant); err != nil {
		return err
	}

	shardName, err := i.determineObjectShard(merge.ID, tenant)
	if err != nil {
		return objects.NewErrInvalidUserInput("determine shard: %v", err)
	}

	if i.replicationEnabled() {
		if replProps == nil {
			replProps = defaultConsistency()
		}
		cl := replica.ConsistencyLevel(replProps.ConsistencyLevel)
		if err := i.replicator.MergeObject(ctx, shardName, &merge, cl, schemaVersion); err != nil {
			return fmt.Errorf("replicate single update: %w", err)
		}
		return nil
	}

	// no replication, remote shard (or local not yet inited)
	shard, release, err := i.getLocalShardNoShutdown(shardName)
	if err != nil {
		return err
	}

	if shard == nil {
		if err := i.remote.MergeObject(ctx, shardName, merge, schemaVersion); err != nil {
			return fmt.Errorf("update remote object: shard=%q: %w", shardName, err)
		}
		return nil
	}
	defer release()

	// no replication, local shard
	i.backupMutex.RLock()
	defer i.backupMutex.RUnlock()
	if err = shard.MergeObject(ctx, merge); err != nil {
		return fmt.Errorf("update local object: shard=%q: %w", shardName, err)
	}

	return nil
}

func (i *Index) IncomingMergeObject(ctx context.Context, shardName string,
	mergeDoc objects.MergeDocument, schemaVersion uint64,
) error {
	i.backupMutex.RLock()
	defer i.backupMutex.RUnlock()

	shard, release, err := i.getOrInitLocalShardNoShutdown(ctx, shardName)
	if err != nil {
		return err
	}
	defer release()

	return shard.MergeObject(ctx, mergeDoc)
}

func (i *Index) aggregate(ctx context.Context,
	params aggregation.Params, modules *modules.Provider,
) (*aggregation.Result, error) {
	if err := i.validateMultiTenancy(params.Tenant); err != nil {
		return nil, err
	}

	shardNames, err := i.targetShardNames(params.Tenant)
	if err != nil || len(shardNames) == 0 {
		return nil, err
	}

	results := make([]*aggregation.Result, len(shardNames))
	for j, shardName := range shardNames {
		var err error
		var res *aggregation.Result

		var shard ShardLike
		var release func()
		shard, release, err = i.getLocalShardNoShutdown(shardName)
		if err == nil {
			if shard != nil {
				func() {
					defer release()
					res, err = shard.Aggregate(ctx, params, modules)
				}()
			} else {
				res, err = i.remote.Aggregate(ctx, shardName, params)
			}
		}

		if err != nil {
			return nil, errors.Wrapf(err, "shard %s", shardName)
		}

		results[j] = res
	}

	return aggregator.NewShardCombiner().Do(results), nil
}

func (i *Index) IncomingAggregate(ctx context.Context, shardName string,
	params aggregation.Params, mods interface{},
) (*aggregation.Result, error) {
	shard, release, err := i.getOrInitLocalShardNoShutdown(ctx, shardName)
	if err != nil {
		return nil, err
	}
	defer release()

<<<<<<< HEAD
	return shard.Aggregate(ctx, params, mods.(*modules.Provider))
=======
	if shard.GetStatus() == storagestate.StatusLoading {
		return nil, enterrors.NewErrUnprocessable(fmt.Errorf("local %s shard is not ready", shardName))
	}

	return shard.Aggregate(ctx, params)
>>>>>>> fe39cd31
}

func (i *Index) drop() error {
	i.closingCancel()

	eg := enterrors.NewErrorGroupWrapper(i.logger)
	eg.SetLimit(_NUMCPU * 2)
	fields := logrus.Fields{"action": "drop_shard", "class": i.Config.ClassName}
	dropShard := func(name string, shard ShardLike) error {
		if shard == nil {
			return nil
		}
		eg.Go(func() error {
			if err := shard.drop(); err != nil {
				logrus.WithFields(fields).WithField("id", shard.ID()).Error(err)
			}
			return nil
		})
		return nil
	}

	i.backupMutex.RLock()
	defer i.backupMutex.RUnlock()

	i.shards.Range(dropShard)
	if err := eg.Wait(); err != nil {
		return err
	}

	// Dropping the shards only unregisters the shards callbacks, but we still
	// need to stop the cycle managers that those shards used to register with.
	ctx, cancel := context.WithTimeout(context.Background(), 60*time.Second)
	defer cancel()

	if err := i.stopCycleManagers(ctx, "drop"); err != nil {
		return err
	}

	return os.RemoveAll(i.path())
}

func (i *Index) dropShards(names []string) error {
	i.backupMutex.RLock()
	defer i.backupMutex.RUnlock()

	ec := &errorcompounder.ErrorCompounder{}
	eg := enterrors.NewErrorGroupWrapper(i.logger)
	eg.SetLimit(_NUMCPU * 2)

	for _, name := range names {
		name := name
		eg.Go(func() error {
			i.shardCreateLocks.Lock(name)
			defer i.shardCreateLocks.Unlock(name)

			shard, ok := i.shards.Swap(name, nil) // swap shard for nil
			i.shards.LoadAndDelete(name)          // then remove entry

			if !ok || shard == nil {
				return nil // shard already does not exist (or inactive)
			}

			if err := shard.drop(); err != nil {
				ec.Add(err)
				i.logger.WithField("action", "drop_shard").
					WithField("shard", shard.ID()).Error(err)
			}
			return nil
		})
	}

	eg.Wait()
	return ec.ToError()
}

func (i *Index) Shutdown(ctx context.Context) error {
	i.closingCancel()

	i.backupMutex.RLock()
	defer i.backupMutex.RUnlock()

	// TODO allow every resource cleanup to run, before returning early with error
	if err := i.ForEachShardConcurrently(func(name string, shard ShardLike) error {
		if err := shard.Shutdown(ctx); err != nil {
			if !errors.Is(err, errAlreadyShutdown) {
				return errors.Wrapf(err, "shutdown shard %q", name)
			}
			i.logger.WithField("shard", shard.Name()).Debug("was already shut or dropped")
		}
		return nil
	}); err != nil {
		return err
	}
	if err := i.stopCycleManagers(ctx, "shutdown"); err != nil {
		return err
	}

	return nil
}

func (i *Index) stopCycleManagers(ctx context.Context, usecase string) error {
	if err := i.cycleCallbacks.compactionCycle.StopAndWait(ctx); err != nil {
		return fmt.Errorf("%s: stop compaction cycle: %w", usecase, err)
	}
	if err := i.cycleCallbacks.flushCycle.StopAndWait(ctx); err != nil {
		return fmt.Errorf("%s: stop flush cycle: %w", usecase, err)
	}
	if err := i.cycleCallbacks.vectorCommitLoggerCycle.StopAndWait(ctx); err != nil {
		return fmt.Errorf("%s: stop vector commit logger cycle: %w", usecase, err)
	}
	if err := i.cycleCallbacks.vectorTombstoneCleanupCycle.StopAndWait(ctx); err != nil {
		return fmt.Errorf("%s: stop vector tombstone cleanup cycle: %w", usecase, err)
	}
	if err := i.cycleCallbacks.geoPropsCommitLoggerCycle.StopAndWait(ctx); err != nil {
		return fmt.Errorf("%s: stop geo props commit logger cycle: %w", usecase, err)
	}
	if err := i.cycleCallbacks.geoPropsTombstoneCleanupCycle.StopAndWait(ctx); err != nil {
		return fmt.Errorf("%s: stop geo props tombstone cleanup cycle: %w", usecase, err)
	}
	return nil
}

func (i *Index) getShardsQueueSize(ctx context.Context, tenant string) (map[string]int64, error) {
	shardsQueueSize := make(map[string]int64)

	// TODO-RAFT should be strongly consistent?
	shardState := i.getSchema.CopyShardingState(i.Config.ClassName.String())
	shardNames := shardState.AllPhysicalShards()

	for _, shardName := range shardNames {
		if tenant != "" && shardName != tenant {
			continue
		}
		var err error
		var size int64
		var shard ShardLike
		var release func()

		shard, release, err = i.getLocalShardNoShutdown(shardName)
		if err == nil {
			if shard != nil {
				func() {
					defer release()
					if shard.hasTargetVectors() {
						for _, queue := range shard.Queues() {
							size += queue.Size()
						}
					} else {
						size = shard.Queue().Size()
					}
				}()
			} else {
				size, err = i.remote.GetShardQueueSize(ctx, shardName)
			}
		}

		if err != nil {
			return nil, errors.Wrapf(err, "shard %s", shardName)
		}

		shardsQueueSize[shardName] = size
	}

	return shardsQueueSize, nil
}

func (i *Index) IncomingGetShardQueueSize(ctx context.Context, shardName string) (int64, error) {
	shard, release, err := i.getOrInitLocalShardNoShutdown(ctx, shardName)
	if err != nil {
		return 0, err
	}
<<<<<<< HEAD
	defer release()

=======
	if shard.GetStatus() == storagestate.StatusLoading {
		return 0, enterrors.NewErrUnprocessable(fmt.Errorf("local %s shard is not ready", shardName))
	}
>>>>>>> fe39cd31
	if !shard.hasTargetVectors() {
		return shard.Queue().Size(), nil
	}
	size := int64(0)
	for _, queue := range shard.Queues() {
		size += queue.Size()
	}
	return size, nil
}

func (i *Index) getShardsStatus(ctx context.Context, tenant string) (map[string]string, error) {
	shardsStatus := make(map[string]string)

	// TODO-RAFT should be strongly consistent?
	shardState := i.getSchema.CopyShardingState(i.Config.ClassName.String())
	shardNames := shardState.AllPhysicalShards()

	for _, shardName := range shardNames {
		if tenant != "" && shardName != tenant {
			continue
		}
		var err error
		var status string
		var shard ShardLike
		var release func()

		shard, release, err = i.getLocalShardNoShutdown(shardName)
		if err == nil {
			if shard != nil {
				func() {
					defer release()
					status = shard.GetStatus().String()
				}()
			} else {
				status, err = i.remote.GetShardStatus(ctx, shardName)
			}
		}

		if err != nil {
			return nil, errors.Wrapf(err, "shard %s", shardName)
		}

		shardsStatus[shardName] = status
	}

	return shardsStatus, nil
}

func (i *Index) IncomingGetShardStatus(ctx context.Context, shardName string) (string, error) {
	shard, release, err := i.getOrInitLocalShardNoShutdown(ctx, shardName)
	if err != nil {
		return "", err
	}
<<<<<<< HEAD
	defer release()

=======

	if shard.GetStatus() == storagestate.StatusLoading {
		return "", enterrors.NewErrUnprocessable(fmt.Errorf("local %s shard is not ready", shardName))
	}
>>>>>>> fe39cd31
	return shard.GetStatus().String(), nil
}

func (i *Index) updateShardStatus(ctx context.Context, shardName, targetStatus string, schemaVersion uint64) error {
	shard, release, err := i.getLocalShardNoShutdown(shardName)
	if err != nil {
		return err
	}
	if shard == nil {
		return i.remote.UpdateShardStatus(ctx, shardName, targetStatus, schemaVersion)
	}
	defer release()
	return shard.UpdateStatus(targetStatus)
}

func (i *Index) IncomingUpdateShardStatus(ctx context.Context, shardName, targetStatus string, schemaVersion uint64) error {
	shard, release, err := i.getOrInitLocalShardNoShutdown(ctx, shardName)
	if err != nil {
		return err
	}
	defer release()

	return shard.UpdateStatus(targetStatus)
}

func (i *Index) notifyReady() {
	i.ForEachShard(func(name string, shard ShardLike) error {
		shard.NotifyReady()
		return nil
	})
}

func (i *Index) findUUIDs(ctx context.Context,
	filters *filters.LocalFilter, tenant string,
) (map[string][]strfmt.UUID, error) {
	before := time.Now()
	defer i.metrics.BatchDelete(before, "filter_total")

	if err := i.validateMultiTenancy(tenant); err != nil {
		return nil, err
	}

	shardNames, err := i.targetShardNames(tenant)
	if err != nil {
		return nil, err
	}

	results := make(map[string][]strfmt.UUID)
	for _, shardName := range shardNames {
		var shard ShardLike
		var release func()

		shard, release, err = i.getLocalShardNoShutdown(shardName)
		if err == nil {
			if shard != nil {
				func() {
					defer release()
					results[shardName], err = shard.FindUUIDs(ctx, filters)
				}()
			} else {
				results[shardName], err = i.remote.FindUUIDs(ctx, shardName, filters)
			}
		}

		if err != nil {
			return nil, fmt.Errorf("find matching doc ids in shard %q: %w", shardName, err)
		}
	}

	return results, nil
}

func (i *Index) IncomingFindUUIDs(ctx context.Context, shardName string,
	filters *filters.LocalFilter,
) ([]strfmt.UUID, error) {
	shard, release, err := i.getOrInitLocalShardNoShutdown(ctx, shardName)
	if err != nil {
		return nil, err
	}
	defer release()

	if shard.GetStatus() == storagestate.StatusLoading {
		return nil, enterrors.NewErrUnprocessable(fmt.Errorf("local %s shard is not ready", shardName))
	}

	return shard.FindUUIDs(ctx, filters)
}

func (i *Index) batchDeleteObjects(ctx context.Context, shardUUIDs map[string][]strfmt.UUID,
	dryRun bool, replProps *additional.ReplicationProperties, schemaVersion uint64,
) (objects.BatchSimpleObjects, error) {
	before := time.Now()
	defer i.metrics.BatchDelete(before, "delete_from_shards_total")

	type result struct {
		objs objects.BatchSimpleObjects
	}

	if i.replicationEnabled() && replProps == nil {
		replProps = defaultConsistency()
	}

	wg := &sync.WaitGroup{}
	ch := make(chan result, len(shardUUIDs))
	for shardName, uuids := range shardUUIDs {
		uuids := uuids
		shardName := shardName
		wg.Add(1)
		f := func() {
			defer wg.Done()

			var objs objects.BatchSimpleObjects
			if i.replicationEnabled() {
				objs = i.replicator.DeleteObjects(ctx, shardName, uuids,
					dryRun, replica.ConsistencyLevel(replProps.ConsistencyLevel), schemaVersion)
			} else {
				shard, release, err := i.getLocalShardNoShutdown(shardName)
				if err != nil {
					objs = objects.BatchSimpleObjects{
						objects.BatchSimpleObject{Err: err},
					}
				} else if shard != nil {
					i.backupMutex.RLockGuard(func() error {
						defer release()
						objs = shard.DeleteObjectBatch(ctx, uuids, dryRun)
						return nil
					})
				} else {
					objs = i.remote.DeleteObjectBatch(ctx, shardName, uuids, dryRun, schemaVersion)
				}
			}

			ch <- result{objs}
		}
		enterrors.GoWrapper(f, i.logger)
	}

	wg.Wait()
	close(ch)

	var out objects.BatchSimpleObjects
	for res := range ch {
		out = append(out, res.objs...)
	}

	return out, nil
}

func (i *Index) IncomingDeleteObjectBatch(ctx context.Context, shardName string,
	uuids []strfmt.UUID, dryRun bool, schemaVersion uint64,
) objects.BatchSimpleObjects {
	i.backupMutex.RLock()
	defer i.backupMutex.RUnlock()

	shard, release, err := i.getOrInitLocalShardNoShutdown(ctx, shardName)
	if err != nil {
		return objects.BatchSimpleObjects{
			objects.BatchSimpleObject{Err: err},
		}
	}
	defer release()

	return shard.DeleteObjectBatch(ctx, uuids, dryRun)
}

func defaultConsistency(l ...replica.ConsistencyLevel) *additional.ReplicationProperties {
	rp := &additional.ReplicationProperties{}
	if len(l) != 0 {
		rp.ConsistencyLevel = string(l[0])
	} else {
		rp.ConsistencyLevel = string(replica.Quorum)
	}
	return rp
}

func objectSearchPreallocate(limit int, shards []string) ([]*storobj.Object, []float32) {
	perShardLimit := config.DefaultQueryMaximumResults
	if perShardLimit > int64(limit) {
		perShardLimit = int64(limit)
	}
	capacity := perShardLimit * int64(len(shards))
	objects := make([]*storobj.Object, 0, capacity)
	scores := make([]float32, 0, capacity)

	return objects, scores
}

func (i *Index) validateMultiTenancy(tenant string) error {
	if i.partitioningEnabled && tenant == "" {
		return objects.NewErrMultiTenancy(
			fmt.Errorf("class %s has multi-tenancy enabled, but request was without tenant", i.Config.ClassName),
		)
	} else if !i.partitioningEnabled && tenant != "" {
		return objects.NewErrMultiTenancy(
			fmt.Errorf("class %s has multi-tenancy disabled, but request was with tenant", i.Config.ClassName),
		)
	}
	return nil
}

func convertToVectorIndexConfig(config interface{}) schemaConfig.VectorIndexConfig {
	if config == nil {
		return nil
	}
	// in case legacy vector config was set as an empty map/object instead of nil
	if empty, ok := config.(map[string]interface{}); ok && len(empty) == 0 {
		return nil
	}
	return config.(schemaConfig.VectorIndexConfig)
}

func convertToVectorIndexConfigs(configs map[string]models.VectorConfig) map[string]schemaConfig.VectorIndexConfig {
	if len(configs) > 0 {
		vectorIndexConfigs := make(map[string]schemaConfig.VectorIndexConfig)
		for targetVector, vectorConfig := range configs {
			if vectorIndexConfig, ok := vectorConfig.VectorIndexConfig.(schemaConfig.VectorIndexConfig); ok {
				vectorIndexConfigs[targetVector] = vectorIndexConfig
			}
		}
		return vectorIndexConfigs
	}
	return nil
}<|MERGE_RESOLUTION|>--- conflicted
+++ resolved
@@ -1474,18 +1474,9 @@
 	sort []filters.Sort, groupBy *searchparams.GroupBy, additional additional.Properties,
 	shard ShardLike,
 ) ([]*storobj.Object, []float32, error) {
-<<<<<<< HEAD
-=======
-	shard := i.localShard(shardName)
-	if shard == nil {
-		return nil, nil, errShardNotFound
-	}
-
 	if shard.GetStatus() == storagestate.StatusLoading {
-		return nil, nil, enterrors.NewErrUnprocessable(fmt.Errorf("local %s shard is not ready", shardName))
-	}
-
->>>>>>> fe39cd31
+		return nil, nil, enterrors.NewErrUnprocessable(fmt.Errorf("local %s shard is not ready", shard.Name()))
+	}
 	res, resDists, err := shard.ObjectVectorSearch(
 		ctx, searchVector, targetVector, dist, limit, filters, sort, groupBy, additional)
 	if err != nil {
@@ -1917,15 +1908,11 @@
 	}
 	defer release()
 
-<<<<<<< HEAD
-	return shard.Aggregate(ctx, params, mods.(*modules.Provider))
-=======
 	if shard.GetStatus() == storagestate.StatusLoading {
 		return nil, enterrors.NewErrUnprocessable(fmt.Errorf("local %s shard is not ready", shardName))
 	}
 
-	return shard.Aggregate(ctx, params)
->>>>>>> fe39cd31
+	return shard.Aggregate(ctx, params, mods.(*modules.Provider))
 }
 
 func (i *Index) drop() error {
@@ -2097,14 +2084,11 @@
 	if err != nil {
 		return 0, err
 	}
-<<<<<<< HEAD
 	defer release()
 
-=======
 	if shard.GetStatus() == storagestate.StatusLoading {
 		return 0, enterrors.NewErrUnprocessable(fmt.Errorf("local %s shard is not ready", shardName))
 	}
->>>>>>> fe39cd31
 	if !shard.hasTargetVectors() {
 		return shard.Queue().Size(), nil
 	}
@@ -2158,15 +2142,11 @@
 	if err != nil {
 		return "", err
 	}
-<<<<<<< HEAD
 	defer release()
-
-=======
 
 	if shard.GetStatus() == storagestate.StatusLoading {
 		return "", enterrors.NewErrUnprocessable(fmt.Errorf("local %s shard is not ready", shardName))
 	}
->>>>>>> fe39cd31
 	return shard.GetStatus().String(), nil
 }
 
