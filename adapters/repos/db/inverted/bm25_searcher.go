//                           _       _
// __      _____  __ ___   ___  __ _| |_ ___
// \ \ /\ / / _ \/ _` \ \ / / |/ _` | __/ _ \
//  \ V  V /  __/ (_| |\ V /| | (_| | ||  __/
//   \_/\_/ \___|\__,_| \_/ |_|\__,_|\__\___|
//
//  Copyright © 2016 - 2024 Weaviate B.V. All rights reserved.
//
//  CONTACT: hello@weaviate.io
//

package inverted

import (
	"context"
	"fmt"
	"math"
	"runtime/debug"
	"strconv"
	"strings"

	"github.com/weaviate/weaviate/entities/additional"
<<<<<<< HEAD

=======
>>>>>>> 8ab448f8
	enterrors "github.com/weaviate/weaviate/entities/errors"

	"github.com/pkg/errors"
	"github.com/sirupsen/logrus"
	"github.com/weaviate/sroar"
	"github.com/weaviate/weaviate/adapters/repos/db/helpers"
	"github.com/weaviate/weaviate/adapters/repos/db/inverted/stopwords"
	"github.com/weaviate/weaviate/adapters/repos/db/inverted/terms"
	"github.com/weaviate/weaviate/adapters/repos/db/lsmkv"
	"github.com/weaviate/weaviate/adapters/repos/db/priorityqueue"
	"github.com/weaviate/weaviate/adapters/repos/db/propertyspecific"
	"github.com/weaviate/weaviate/entities/inverted"
	"github.com/weaviate/weaviate/entities/models"
	"github.com/weaviate/weaviate/entities/schema"
	"github.com/weaviate/weaviate/entities/searchparams"
	"github.com/weaviate/weaviate/entities/storobj"
)

type BM25Searcher struct {
	config         schema.BM25Config
	store          *lsmkv.Store
	getClass       func(string) *models.Class
	classSearcher  ClassSearcher // to allow recursive searches on ref-props
	propIndices    propertyspecific.Indices
	propLenTracker propLengthRetriever
	logger         logrus.FieldLogger
	shardVersion   uint16
}

type propLengthRetriever interface {
	PropertyMean(prop string) (float32, error)
}

type termListRequest struct {
	term               string
	termId             int
	duplicateTextBoost int
	propertyNames      []string
	propertyBoosts     map[string]float32
}

func NewBM25Searcher(config schema.BM25Config, store *lsmkv.Store,
	getClass func(string) *models.Class, propIndices propertyspecific.Indices,
	classSearcher ClassSearcher, propLenTracker propLengthRetriever,
	logger logrus.FieldLogger, shardVersion uint16,
) *BM25Searcher {
	return &BM25Searcher{
		config:         config,
		store:          store,
		getClass:       getClass,
		propIndices:    propIndices,
		classSearcher:  classSearcher,
		propLenTracker: propLenTracker,
		logger:         logger.WithField("action", "bm25_search"),
		shardVersion:   shardVersion,
	}
}

func (b *BM25Searcher) BM25F(ctx context.Context, filterDocIds helpers.AllowList,
	className schema.ClassName, limit int, keywordRanking searchparams.KeywordRanking, additional additional.Properties,
) ([]*storobj.Object, []float32, error) {
	// WEAVIATE-471 - If a property is not searchable, return an error
	for _, property := range keywordRanking.Properties {
		if !PropertyHasSearchableIndex(b.getClass(className.String()), property) {
			return nil, nil, inverted.NewMissingSearchableIndexError(property)
		}
	}

	class := b.getClass(className.String())
	if class == nil {
		return nil, nil, fmt.Errorf("could not find class %s in schema", className)
	}

	objs, scores, err := b.wand(ctx, filterDocIds, class, keywordRanking, limit, additional)
	if err != nil {
		return nil, nil, errors.Wrap(err, "wand")
	}

	return objs, scores, nil
}

func (b *BM25Searcher) GetPropertyLengthTracker() *JsonShardMetaData {
	return b.propLenTracker.(*JsonShardMetaData)
}

func (b *BM25Searcher) wand(
	ctx context.Context, filterDocIds helpers.AllowList, class *models.Class, params searchparams.KeywordRanking, limit int,
	additional additional.Properties,
) ([]*storobj.Object, []float32, error) {
	N := float64(b.store.Bucket(helpers.ObjectsBucketLSM).Count())

	var stopWordDetector *stopwords.Detector
	if class.InvertedIndexConfig != nil && class.InvertedIndexConfig.Stopwords != nil {
		var err error
		stopWordDetector, err = stopwords.NewDetectorFromConfig(*(class.InvertedIndexConfig.Stopwords))
		if err != nil {
			return nil, nil, err
		}
	}

	// There are currently cases, for different tokenization:
	// word, lowercase, whitespace and field.
	// Query is tokenized and respective properties are then searched for the search terms,
	// results at the end are combined using WAND

	queryTermsByTokenization := map[string][]string{}
	duplicateBoostsByTokenization := map[string][]int{}
	propNamesByTokenization := map[string][]string{}
	propertyBoosts := make(map[string]float32, len(params.Properties))

	for _, tokenization := range helpers.Tokenizations {
		queryTerms, dupBoosts := helpers.TokenizeAndCountDuplicates(tokenization, params.Query)
		queryTermsByTokenization[tokenization] = queryTerms
		duplicateBoostsByTokenization[tokenization] = dupBoosts

		// stopword filtering for word tokenization
		if tokenization == models.PropertyTokenizationWord {
			queryTerms, dupBoosts = b.removeStopwordsFromQueryTerms(queryTermsByTokenization[tokenization],
				duplicateBoostsByTokenization[tokenization], stopWordDetector)
			queryTermsByTokenization[tokenization] = queryTerms
			duplicateBoostsByTokenization[tokenization] = dupBoosts
		}

		propNamesByTokenization[tokenization] = make([]string, 0)
	}

	averagePropLength := 0.
	for _, propertyWithBoost := range params.Properties {
		property := propertyWithBoost
		propBoost := 1
		if strings.Contains(propertyWithBoost, "^") {
			property = strings.Split(propertyWithBoost, "^")[0]
			boostStr := strings.Split(propertyWithBoost, "^")[1]
			propBoost, _ = strconv.Atoi(boostStr)
		}
		propertyBoosts[property] = float32(propBoost)

		propMean, err := b.GetPropertyLengthTracker().PropertyMean(property)
		if err != nil {
			return nil, nil, err
		}
		averagePropLength += float64(propMean)

		prop, err := schema.GetPropertyByName(class, property)
		if err != nil {
			return nil, nil, err
		}

		switch dt, _ := schema.AsPrimitive(prop.DataType); dt {
		case schema.DataTypeText, schema.DataTypeTextArray:
			if _, exists := propNamesByTokenization[prop.Tokenization]; !exists {
				return nil, nil, fmt.Errorf("cannot handle tokenization '%v' of property '%s'",
					prop.Tokenization, prop.Name)
			}
			propNamesByTokenization[prop.Tokenization] = append(propNamesByTokenization[prop.Tokenization], property)
		default:
			return nil, nil, fmt.Errorf("cannot handle datatype '%v' of property '%s'", dt, prop.Name)
		}
	}

	averagePropLength = averagePropLength / float64(len(params.Properties))

	// 100 is a reasonable expected capacity for the total number of terms to query.
	allRequests := make([]termListRequest, 0, 100)

	for _, tokenization := range helpers.Tokenizations {
		propNames := propNamesByTokenization[tokenization]
		if len(propNames) > 0 {
			queryTerms, duplicateBoosts := helpers.TokenizeAndCountDuplicates(tokenization, params.Query)

			// stopword filtering for word tokenization
			if tokenization == models.PropertyTokenizationWord {
				queryTerms, duplicateBoosts = b.removeStopwordsFromQueryTerms(
					queryTerms, duplicateBoosts, stopWordDetector)
			}
			for queryTermIndex, queryTerm := range queryTerms {
				allRequests = append(allRequests, termListRequest{
					term:               queryTerm,
					termId:             len(allRequests),
					duplicateTextBoost: duplicateBoosts[queryTermIndex],
					propertyNames:      propNames,
					propertyBoosts:     propertyBoosts,
				})
			}
		}
	}

	results := make([]*terms.Term, len(allRequests))

	eg := enterrors.NewErrorGroupWrapper(b.logger)
	eg.SetLimit(_NUMCPU)

	for _, request := range allRequests {
		term := request.term
		termId := request.termId
		propNames := request.propertyNames
		duplicateBoost := request.duplicateTextBoost

		eg.Go(func() (err error) {
			defer func() {
				p := recover()
				if p != nil {
					b.logger.
						WithField("query_term", term).
						WithField("prop_names", propNames).
						WithField("has_filter", filterDocIds != nil).
						Errorf("panic: %v", p)
					debug.PrintStack()
					err = fmt.Errorf("an internal error occurred during BM25 search")
				}
			}()

			termResult, termErr := b.createTerm(N, filterDocIds, term, termId, propNames, propertyBoosts, duplicateBoost, ctx)
			if termErr != nil {
				err = termErr
				return
			}
			results[termId] = termResult
			return
		})
	}

	if err := eg.Wait(); err != nil {
		return nil, nil, err
	}
	// all results. Sum up the length of the results from all terms to get an upper bound of how many results there are
	if limit == 0 {
		for _, res := range results {
			if res != nil {
				limit += len(res.Data)
			}
		}
	}

	resultsNonNil := make([]*terms.Term, 0, len(results))
	for _, res := range results {
		if res != nil {
			resultsNonNil = append(resultsNonNil, res)
		}
	}

	combinedTerms := &terms.Terms{
		T:     resultsNonNil,
		Count: len(allRequests),
	}

<<<<<<< HEAD
	topKHeap := b.getTopKHeap(limit, results, averagePropLength)
	return b.getTopKObjects(topKHeap, resultsOriginalOrder, indices, params.AdditionalExplanations, additional)
=======
	topKHeap := b.getTopKHeap(limit, combinedTerms, averagePropLength, params.AdditionalExplanations)
	return b.getTopKObjects(topKHeap, params.AdditionalExplanations, allRequests)
>>>>>>> 8ab448f8
}

func (b *BM25Searcher) removeStopwordsFromQueryTerms(queryTerms []string,
	duplicateBoost []int, detector *stopwords.Detector,
) ([]string, []int) {
	if detector == nil || len(queryTerms) == 0 {
		return queryTerms, duplicateBoost
	}

	i := 0
WordLoop:
	for {
		if i == len(queryTerms) {
			return queryTerms, duplicateBoost
		}
		queryTerm := queryTerms[i]
		if detector.IsStopword(queryTerm) {
			queryTerms[i] = queryTerms[len(queryTerms)-1]
			queryTerms = queryTerms[:len(queryTerms)-1]
			duplicateBoost[i] = duplicateBoost[len(duplicateBoost)-1]
			duplicateBoost = duplicateBoost[:len(duplicateBoost)-1]

			continue WordLoop
		}

		i++
	}
}

<<<<<<< HEAD
func (b *BM25Searcher) getTopKObjects(topKHeap *priorityqueue.Queue[any],
	results terms, indices []map[uint64]int, additionalExplanations bool, additional additional.Properties,
) ([]*storobj.Object, []float32, error) {
	objectsBucket := b.store.Bucket(helpers.ObjectsBucketLSM)
	if objectsBucket == nil {
		return nil, nil, errors.Errorf("objects bucket not found")
	}

	scores := make([]float32, 0, topKHeap.Len())
	ids := make([]uint64, 0, topKHeap.Len())
=======
func (b *BM25Searcher) getTopKObjects(topKHeap *priorityqueue.Queue[[]*terms.DocPointerWithScore], additionalExplanations bool, allRequests []termListRequest,
) ([]*storobj.Object, []float32, error) {
	objectsBucket := b.store.Bucket(helpers.ObjectsBucketLSM)
	scores := make([]float32, 0, topKHeap.Len())
	ids := make([]uint64, 0, topKHeap.Len())
	explanations := make([][]*terms.DocPointerWithScore, 0, topKHeap.Len())
>>>>>>> 8ab448f8
	for topKHeap.Len() > 0 {
		res := topKHeap.Pop()
		ids = append(ids, res.ID)
		scores = append(scores, res.Dist)
<<<<<<< HEAD
	}

	objs, err := storobj.ObjectsByDocID(objectsBucket, ids, additional, b.logger)
=======
		explanations = append(explanations, res.Value)
	}

	objs, err := storobj.ObjectsByDocID(objectsBucket, ids, additional.Properties{})
>>>>>>> 8ab448f8
	if err != nil {
		return objs, nil, errors.Errorf("objects loading")
	}

	// handle case that an object was removed
	if len(objs) != len(scores) {
		idsTmp := make([]uint64, len(objs))
		j := 0
		for i := range scores {
			if j >= len(objs) {
				break
			}
			if objs[j].DocID != ids[i] {
				continue
			}
			scores[j] = scores[i]
			idsTmp[j] = ids[i]
			j++
		}
		scores = scores[:j]
<<<<<<< HEAD
		ids = idsTmp
=======
>>>>>>> 8ab448f8
	}

	if additionalExplanations {
		for k := range objs {
			// add score explanation
			if objs[k].AdditionalProperties() == nil {
				objs[k].Object.Additional = make(map[string]interface{})
			}
<<<<<<< HEAD
			for j, result := range results {
				if termIndex, ok := indices[j][ids[k]]; ok {
					queryTerm := result.queryTerm
					if len(result.data) <= termIndex {
						b.logger.Warnf(
							"Skipping object explanation in BM25: term index %v is out of range for query term %v, length %d, id %v",
							termIndex, queryTerm, len(result.data), ids[k])
						continue
					}
					objs[k].Object.Additional["BM25F_"+queryTerm+"_frequency"] = result.data[termIndex].frequency
					objs[k].Object.Additional["BM25F_"+queryTerm+"_propLength"] = result.data[termIndex].propLength
=======
			for j, result := range explanations[k] {
				if result == nil {
					continue
>>>>>>> 8ab448f8
				}
				queryTerm := allRequests[j].term
				objs[k].Object.Additional["BM25F_"+queryTerm+"_frequency"] = result.Frequency
				objs[k].Object.Additional["BM25F_"+queryTerm+"_propLength"] = result.PropLength
			}
		}
	}

	return objs, scores, nil
}

func (b *BM25Searcher) getTopKHeap(limit int, results *terms.Terms, averagePropLength float64, additionalExplanations bool,
) *priorityqueue.Queue[[]*terms.DocPointerWithScore] {
	topKHeap := priorityqueue.NewMin[[]*terms.DocPointerWithScore](limit)
	worstDist := float64(-10000) // tf score can be negative
	results.FullSort()
	for {
		if results.CompletelyExhausted() || results.Pivot(worstDist) {
			return topKHeap
		}

		id, score, additional := results.ScoreNext(averagePropLength, b.config, additionalExplanations)

		if topKHeap.Len() < limit || topKHeap.Top().Dist < float32(score) {
			topKHeap.InsertWithValue(id, float32(score), additional)
			for topKHeap.Len() > limit {
				topKHeap.Pop()
			}
			// only update the worst distance when the queue is full, otherwise results can be missing if the first
			// entry that is checked already has a very high score
			if topKHeap.Len() >= limit {
				worstDist = float64(topKHeap.Top().Dist)
			}
		}
	}
}

func (b *BM25Searcher) createTerm(N float64, filterDocIds helpers.AllowList, query string, queryTermIndex int, propertyNames []string, propertyBoosts map[string]float32, duplicateTextBoost int, ctx context.Context) (*terms.Term, error) {
	termResult := &terms.Term{
		QueryTerm:      query,
		QueryTermIndex: queryTermIndex,
	}

	var filteredDocIDs *sroar.Bitmap
	var filteredDocIDsThread []*sroar.Bitmap
	if filterDocIds != nil {
		filteredDocIDs = sroar.NewBitmap() // to build the global n if there is a filter
		filteredDocIDsThread = make([]*sroar.Bitmap, len(propertyNames))
	}

	eg := enterrors.NewErrorGroupWrapper(b.logger)
	eg.SetLimit(_NUMCPU)

	allMsAndProps := make([][]terms.DocPointerWithScore, len(propertyNames))
	for i, propName := range propertyNames {
		i := i
		propName := propName

		eg.Go(
			func() error {
				bucket := b.store.Bucket(helpers.BucketSearchableFromPropNameLSM(propName))
				if bucket == nil {
					return fmt.Errorf("could not find bucket for property %v", propName)
				}
				preM, err := bucket.DocPointerWithScoreList(ctx, []byte(query), propertyBoosts[propName])
				if err != nil {
					return err
				}

				var m []terms.DocPointerWithScore
				if filterDocIds != nil {
					if filteredDocIDsThread[i] == nil {
						filteredDocIDsThread[i] = sroar.NewBitmap()
					}
					m = make([]terms.DocPointerWithScore, 0, len(preM))
					for _, val := range preM {
						docID := val.Id
						if filterDocIds.Contains(docID) {
							m = append(m, val)
						} else {
							filteredDocIDsThread[i].Set(docID)
						}
					}
				} else {
					m = preM
				}
<<<<<<< HEAD
				allMsAndProps[i] = MapPairsAndPropName{MapPairs: m, propBoost: propertyBoosts[propName]}
=======

				allMsAndProps[i] = m
>>>>>>> 8ab448f8
				return nil
			},
		)
	}
	if err := eg.Wait(); err != nil {
		return termResult, err
	}

	if filterDocIds != nil {
		for _, docIDs := range filteredDocIDsThread {
			if docIDs != nil {
				filteredDocIDs.Or(docIDs)
			}
		}
	}

	largestN := 0
	// remove empty results from allMsAndProps
	nonEmptyMsAndProps := make([][]terms.DocPointerWithScore, 0, len(allMsAndProps))
	for _, m := range allMsAndProps {
		if len(m) > 0 {
			nonEmptyMsAndProps = append(nonEmptyMsAndProps, m)
		}
		if len(m) > largestN {
			largestN = len(m)
		}
	}
	allMsAndProps = nonEmptyMsAndProps

	if len(nonEmptyMsAndProps) == 0 {
		return nil, nil
	}

	if len(nonEmptyMsAndProps) == 1 {
		termResult.Data = allMsAndProps[0]
		n := float64(len(termResult.Data))
		if filterDocIds != nil {
			n += float64(filteredDocIDs.GetCardinality())
		}
		termResult.Idf = math.Log(float64(1)+(N-float64(n)+0.5)/(float64(n)+0.5)) * float64(duplicateTextBoost)
		termResult.PosPointer = 0
		termResult.IdPointer = termResult.Data[0].Id
		return termResult, nil
	}
	indices := make([]int, len(allMsAndProps))
	var docMapPairs []terms.DocPointerWithScore = nil

	// The indices are needed to combining the results of different properties
	// They were previously used to keep track of additional explanations TF and prop len,
	// but this is now done when adding terms to the heap in the getTopKHeap function
	var docMapPairsIndices map[uint64]int = nil
	for {
		i := -1
		minId := uint64(0)
		for ti, mAndProps := range allMsAndProps {
			if indices[ti] >= len(mAndProps) {
				continue
			}
			ki := mAndProps[indices[ti]].Id
			if i == -1 || ki < minId {
				i = ti
				minId = ki
			}
		}

		if i == -1 {
			break
		}

		m := allMsAndProps[i]
		k := indices[i]
		val := m[indices[i]]

		indices[i]++

<<<<<<< HEAD
		propBoost := allMsAndProps[i].propBoost

		// only create maps/slices if we know how many entries there are
		if docMapPairs == nil {
			docMapPairs = make([]docPointerWithScore, 0, largestM)
			if includeIndicesForLastElement {
				docMapPairsIndices = make(map[uint64]int, largestM)
			}
			if len(val.Value) < 8 {
				b.logger.Warnf("Skipping pair in BM25: MapPair.Value should be 8 bytes long, but is %d.", len(val.Value))
				continue
			}
			freqBits := binary.LittleEndian.Uint32(val.Value[0:4])
			propLenBits := binary.LittleEndian.Uint32(val.Value[4:8])
			docMapPairs = append(docMapPairs,
				docPointerWithScore{
					id:         key,
					frequency:  math.Float32frombits(freqBits) * propBoost,
					propLength: math.Float32frombits(propLenBits),
				})
			if includeIndicesForLastElement {
				docMapPairsIndices[key] = k
			}
=======
		// only create maps/slices if we know how many entries there are
		if docMapPairs == nil {
			docMapPairs = make([]terms.DocPointerWithScore, 0, largestN)
			docMapPairsIndices = make(map[uint64]int, largestN)
>>>>>>> 8ab448f8

			docMapPairs = append(docMapPairs, val)
			docMapPairsIndices[val.Id] = k
		} else {
			key := val.Id
			ind, ok := docMapPairsIndices[key]
			if ok {
				if ind >= len(docMapPairs) {
					// the index is not valid anymore, but the key is still in the map
					b.logger.Warnf("Skipping pair in BM25: Index %d is out of range for key %d, length %d.", ind, key, len(docMapPairs))
					continue
				}
				if ind < len(docMapPairs) && docMapPairs[ind].Id != key {
					b.logger.Warnf("Skipping pair in BM25: id at %d in doc map pairs, %d, differs from current key, %d", ind, docMapPairs[ind].Id, key)
					continue
				}

<<<<<<< HEAD
				docMapPairs[ind].propLength += math.Float32frombits(propLenBits)
				docMapPairs[ind].frequency += math.Float32frombits(freqBits) * propBoost
			} else {
				docMapPairs = append(docMapPairs,
					docPointerWithScore{
						id:         key,
						frequency:  math.Float32frombits(freqBits) * propBoost,
						propLength: math.Float32frombits(propLenBits),
					})
				if includeIndicesForLastElement {
					docMapPairsIndices[key] = len(docMapPairs) - 1 // current last entry
				}

=======
				docMapPairs[ind].PropLength += val.PropLength
				docMapPairs[ind].Frequency += val.Frequency
			} else {
				docMapPairs = append(docMapPairs, val)
				docMapPairsIndices[val.Id] = len(docMapPairs) - 1 // current last entry
>>>>>>> 8ab448f8
			}

		}
	}
	if docMapPairs == nil {
		return nil, nil
	}
	termResult.Data = docMapPairs

	n := float64(len(docMapPairs))
	if filterDocIds != nil {
		n += float64(filteredDocIDs.GetCardinality())
	}
	termResult.Idf = math.Log(float64(1)+(N-n+0.5)/(n+0.5)) * float64(duplicateTextBoost)

	// catch special case where there are no results and would panic termResult.data[0].id
	// related to #4125
	if len(termResult.Data) == 0 {
		return nil, nil
	}
<<<<<<< HEAD
}

type terms []term

func (t terms) completelyExhausted() bool {
	for i := range t {
		if !t[i].exhausted {
			return false
		}
	}
	return true
}

func (t terms) pivot(minScore float64) bool {
	minID, pivotPoint, abort := t.findMinID(minScore)
	if abort {
		return true
	}
	if pivotPoint == 0 {
		return false
	}

	t.advanceAllAtLeast(minID)
	sort.Sort(t)
	return false
}

func (t terms) advanceAllAtLeast(minID uint64) {
	for i := range t {
		t[i].advanceAtLeast(minID)
	}
}

func (t terms) findMinID(minScore float64) (uint64, int, bool) {
	cumScore := float64(0)

	for i, term := range t {
		if term.exhausted {
			continue
		}
		cumScore += term.idf
		if cumScore >= minScore {
			return term.idPointer, i, false
		}
	}

	return 0, 0, true
}

func (t terms) findFirstNonExhausted() (int, bool) {
	for i := range t {
		if !t[i].exhausted {
			return i, true
		}
	}

	return -1, false
}

func (t terms) scoreNext(averagePropLength float64, config schema.BM25Config) (uint64, float64) {
	pos, ok := t.findFirstNonExhausted()
	if !ok {
		// done, nothing left to score
		return 0, 0
	}

	id := t[pos].idPointer
	var cumScore float64
	for i := pos; i < len(t); i++ {
		if t[i].idPointer != id || t[i].exhausted {
			continue
		}
		_, score := t[i].scoreAndAdvance(averagePropLength, config)
		cumScore += score
	}

	sort.Sort(t) // pointer was advanced in scoreAndAdvance

	return id, cumScore
}

// provide sort interface
func (t terms) Len() int {
	return len(t)
}

func (t terms) Less(i, j int) bool {
	return t[i].idPointer < t[j].idPointer
}

func (t terms) Swap(i, j int) {
	t[i], t[j] = t[j], t[i]
}

type MapPairsAndPropName struct {
	propBoost float32
	MapPairs  []lsmkv.MapPair
}

type AllMapPairsAndPropName []MapPairsAndPropName

// provide sort interface
func (m AllMapPairsAndPropName) Len() int {
	return len(m)
}

func (m AllMapPairsAndPropName) Less(i, j int) bool {
	return len(m[i].MapPairs) < len(m[j].MapPairs)
}
=======
>>>>>>> 8ab448f8

	termResult.PosPointer = 0
	termResult.IdPointer = termResult.Data[0].Id
	return termResult, nil
}

func PropertyHasSearchableIndex(class *models.Class, tentativePropertyName string) bool {
	if class == nil {
		return false
	}

	propertyName := strings.Split(tentativePropertyName, "^")[0]
	p, err := schema.GetPropertyByName(class, propertyName)
	if err != nil {
		return false
	}
	return HasSearchableIndex(p)
}<|MERGE_RESOLUTION|>--- conflicted
+++ resolved
@@ -20,10 +20,6 @@
 	"strings"
 
 	"github.com/weaviate/weaviate/entities/additional"
-<<<<<<< HEAD
-
-=======
->>>>>>> 8ab448f8
 	enterrors "github.com/weaviate/weaviate/entities/errors"
 
 	"github.com/pkg/errors"
@@ -97,7 +93,7 @@
 		return nil, nil, fmt.Errorf("could not find class %s in schema", className)
 	}
 
-	objs, scores, err := b.wand(ctx, filterDocIds, class, keywordRanking, limit, additional)
+	objs, scores, err := b.wand(ctx, filterDocIds, class, keywordRanking, limit)
 	if err != nil {
 		return nil, nil, errors.Wrap(err, "wand")
 	}
@@ -111,7 +107,6 @@
 
 func (b *BM25Searcher) wand(
 	ctx context.Context, filterDocIds helpers.AllowList, class *models.Class, params searchparams.KeywordRanking, limit int,
-	additional additional.Properties,
 ) ([]*storobj.Object, []float32, error) {
 	N := float64(b.store.Bucket(helpers.ObjectsBucketLSM).Count())
 
@@ -270,13 +265,8 @@
 		Count: len(allRequests),
 	}
 
-<<<<<<< HEAD
-	topKHeap := b.getTopKHeap(limit, results, averagePropLength)
-	return b.getTopKObjects(topKHeap, resultsOriginalOrder, indices, params.AdditionalExplanations, additional)
-=======
 	topKHeap := b.getTopKHeap(limit, combinedTerms, averagePropLength, params.AdditionalExplanations)
 	return b.getTopKObjects(topKHeap, params.AdditionalExplanations, allRequests)
->>>>>>> 8ab448f8
 }
 
 func (b *BM25Searcher) removeStopwordsFromQueryTerms(queryTerms []string,
@@ -306,39 +296,20 @@
 	}
 }
 
-<<<<<<< HEAD
-func (b *BM25Searcher) getTopKObjects(topKHeap *priorityqueue.Queue[any],
-	results terms, indices []map[uint64]int, additionalExplanations bool, additional additional.Properties,
-) ([]*storobj.Object, []float32, error) {
-	objectsBucket := b.store.Bucket(helpers.ObjectsBucketLSM)
-	if objectsBucket == nil {
-		return nil, nil, errors.Errorf("objects bucket not found")
-	}
-
-	scores := make([]float32, 0, topKHeap.Len())
-	ids := make([]uint64, 0, topKHeap.Len())
-=======
 func (b *BM25Searcher) getTopKObjects(topKHeap *priorityqueue.Queue[[]*terms.DocPointerWithScore], additionalExplanations bool, allRequests []termListRequest,
 ) ([]*storobj.Object, []float32, error) {
 	objectsBucket := b.store.Bucket(helpers.ObjectsBucketLSM)
 	scores := make([]float32, 0, topKHeap.Len())
 	ids := make([]uint64, 0, topKHeap.Len())
 	explanations := make([][]*terms.DocPointerWithScore, 0, topKHeap.Len())
->>>>>>> 8ab448f8
 	for topKHeap.Len() > 0 {
 		res := topKHeap.Pop()
 		ids = append(ids, res.ID)
 		scores = append(scores, res.Dist)
-<<<<<<< HEAD
-	}
-
-	objs, err := storobj.ObjectsByDocID(objectsBucket, ids, additional, b.logger)
-=======
 		explanations = append(explanations, res.Value)
 	}
 
-	objs, err := storobj.ObjectsByDocID(objectsBucket, ids, additional.Properties{})
->>>>>>> 8ab448f8
+	objs, err := storobj.ObjectsByDocID(objectsBucket, ids, additional.Properties{}, b.logger)
 	if err != nil {
 		return objs, nil, errors.Errorf("objects loading")
 	}
@@ -359,10 +330,6 @@
 			j++
 		}
 		scores = scores[:j]
-<<<<<<< HEAD
-		ids = idsTmp
-=======
->>>>>>> 8ab448f8
 	}
 
 	if additionalExplanations {
@@ -371,23 +338,9 @@
 			if objs[k].AdditionalProperties() == nil {
 				objs[k].Object.Additional = make(map[string]interface{})
 			}
-<<<<<<< HEAD
-			for j, result := range results {
-				if termIndex, ok := indices[j][ids[k]]; ok {
-					queryTerm := result.queryTerm
-					if len(result.data) <= termIndex {
-						b.logger.Warnf(
-							"Skipping object explanation in BM25: term index %v is out of range for query term %v, length %d, id %v",
-							termIndex, queryTerm, len(result.data), ids[k])
-						continue
-					}
-					objs[k].Object.Additional["BM25F_"+queryTerm+"_frequency"] = result.data[termIndex].frequency
-					objs[k].Object.Additional["BM25F_"+queryTerm+"_propLength"] = result.data[termIndex].propLength
-=======
 			for j, result := range explanations[k] {
 				if result == nil {
 					continue
->>>>>>> 8ab448f8
 				}
 				queryTerm := allRequests[j].term
 				objs[k].Object.Additional["BM25F_"+queryTerm+"_frequency"] = result.Frequency
@@ -474,12 +427,8 @@
 				} else {
 					m = preM
 				}
-<<<<<<< HEAD
-				allMsAndProps[i] = MapPairsAndPropName{MapPairs: m, propBoost: propertyBoosts[propName]}
-=======
 
 				allMsAndProps[i] = m
->>>>>>> 8ab448f8
 				return nil
 			},
 		)
@@ -555,36 +504,10 @@
 
 		indices[i]++
 
-<<<<<<< HEAD
-		propBoost := allMsAndProps[i].propBoost
-
-		// only create maps/slices if we know how many entries there are
-		if docMapPairs == nil {
-			docMapPairs = make([]docPointerWithScore, 0, largestM)
-			if includeIndicesForLastElement {
-				docMapPairsIndices = make(map[uint64]int, largestM)
-			}
-			if len(val.Value) < 8 {
-				b.logger.Warnf("Skipping pair in BM25: MapPair.Value should be 8 bytes long, but is %d.", len(val.Value))
-				continue
-			}
-			freqBits := binary.LittleEndian.Uint32(val.Value[0:4])
-			propLenBits := binary.LittleEndian.Uint32(val.Value[4:8])
-			docMapPairs = append(docMapPairs,
-				docPointerWithScore{
-					id:         key,
-					frequency:  math.Float32frombits(freqBits) * propBoost,
-					propLength: math.Float32frombits(propLenBits),
-				})
-			if includeIndicesForLastElement {
-				docMapPairsIndices[key] = k
-			}
-=======
 		// only create maps/slices if we know how many entries there are
 		if docMapPairs == nil {
 			docMapPairs = make([]terms.DocPointerWithScore, 0, largestN)
 			docMapPairsIndices = make(map[uint64]int, largestN)
->>>>>>> 8ab448f8
 
 			docMapPairs = append(docMapPairs, val)
 			docMapPairsIndices[val.Id] = k
@@ -602,27 +525,11 @@
 					continue
 				}
 
-<<<<<<< HEAD
-				docMapPairs[ind].propLength += math.Float32frombits(propLenBits)
-				docMapPairs[ind].frequency += math.Float32frombits(freqBits) * propBoost
-			} else {
-				docMapPairs = append(docMapPairs,
-					docPointerWithScore{
-						id:         key,
-						frequency:  math.Float32frombits(freqBits) * propBoost,
-						propLength: math.Float32frombits(propLenBits),
-					})
-				if includeIndicesForLastElement {
-					docMapPairsIndices[key] = len(docMapPairs) - 1 // current last entry
-				}
-
-=======
 				docMapPairs[ind].PropLength += val.PropLength
 				docMapPairs[ind].Frequency += val.Frequency
 			} else {
 				docMapPairs = append(docMapPairs, val)
 				docMapPairsIndices[val.Id] = len(docMapPairs) - 1 // current last entry
->>>>>>> 8ab448f8
 			}
 
 		}
@@ -643,118 +550,6 @@
 	if len(termResult.Data) == 0 {
 		return nil, nil
 	}
-<<<<<<< HEAD
-}
-
-type terms []term
-
-func (t terms) completelyExhausted() bool {
-	for i := range t {
-		if !t[i].exhausted {
-			return false
-		}
-	}
-	return true
-}
-
-func (t terms) pivot(minScore float64) bool {
-	minID, pivotPoint, abort := t.findMinID(minScore)
-	if abort {
-		return true
-	}
-	if pivotPoint == 0 {
-		return false
-	}
-
-	t.advanceAllAtLeast(minID)
-	sort.Sort(t)
-	return false
-}
-
-func (t terms) advanceAllAtLeast(minID uint64) {
-	for i := range t {
-		t[i].advanceAtLeast(minID)
-	}
-}
-
-func (t terms) findMinID(minScore float64) (uint64, int, bool) {
-	cumScore := float64(0)
-
-	for i, term := range t {
-		if term.exhausted {
-			continue
-		}
-		cumScore += term.idf
-		if cumScore >= minScore {
-			return term.idPointer, i, false
-		}
-	}
-
-	return 0, 0, true
-}
-
-func (t terms) findFirstNonExhausted() (int, bool) {
-	for i := range t {
-		if !t[i].exhausted {
-			return i, true
-		}
-	}
-
-	return -1, false
-}
-
-func (t terms) scoreNext(averagePropLength float64, config schema.BM25Config) (uint64, float64) {
-	pos, ok := t.findFirstNonExhausted()
-	if !ok {
-		// done, nothing left to score
-		return 0, 0
-	}
-
-	id := t[pos].idPointer
-	var cumScore float64
-	for i := pos; i < len(t); i++ {
-		if t[i].idPointer != id || t[i].exhausted {
-			continue
-		}
-		_, score := t[i].scoreAndAdvance(averagePropLength, config)
-		cumScore += score
-	}
-
-	sort.Sort(t) // pointer was advanced in scoreAndAdvance
-
-	return id, cumScore
-}
-
-// provide sort interface
-func (t terms) Len() int {
-	return len(t)
-}
-
-func (t terms) Less(i, j int) bool {
-	return t[i].idPointer < t[j].idPointer
-}
-
-func (t terms) Swap(i, j int) {
-	t[i], t[j] = t[j], t[i]
-}
-
-type MapPairsAndPropName struct {
-	propBoost float32
-	MapPairs  []lsmkv.MapPair
-}
-
-type AllMapPairsAndPropName []MapPairsAndPropName
-
-// provide sort interface
-func (m AllMapPairsAndPropName) Len() int {
-	return len(m)
-}
-
-func (m AllMapPairsAndPropName) Less(i, j int) bool {
-	return len(m[i].MapPairs) < len(m[j].MapPairs)
-}
-=======
->>>>>>> 8ab448f8
 
 	termResult.PosPointer = 0
 	termResult.IdPointer = termResult.Data[0].Id
