//                           _       _
// __      _____  __ ___   ___  __ _| |_ ___
// \ \ /\ / / _ \/ _` \ \ / / |/ _` | __/ _ \
//  \ V  V /  __/ (_| |\ V /| | (_| | ||  __/
//   \_/\_/ \___|\__,_| \_/ |_|\__,_|\__\___|
//
//  Copyright © 2016 - 2024 Weaviate B.V. All rights reserved.
//
//  CONTACT: hello@weaviate.io
//

//go:build !race

package flat

import (
	"context"
	"encoding/binary"
	"errors"
	"fmt"
	"os"
	"runtime"
	"strconv"
	"sync"
	"testing"
	"time"

	"github.com/google/uuid"
	"github.com/sirupsen/logrus"
	"github.com/sirupsen/logrus/hooks/test"
	"github.com/stretchr/testify/assert"
	"github.com/stretchr/testify/require"
	"github.com/weaviate/weaviate/adapters/repos/db/helpers"
	"github.com/weaviate/weaviate/adapters/repos/db/lsmkv"

	"github.com/weaviate/weaviate/adapters/repos/db/vector/compressionhelpers"
	"github.com/weaviate/weaviate/adapters/repos/db/vector/hnsw/distancer"
	"github.com/weaviate/weaviate/adapters/repos/db/vector/testinghelpers"
	"github.com/weaviate/weaviate/entities/cyclemanager"
	flatent "github.com/weaviate/weaviate/entities/vectorindex/flat"
)

func distanceWrapper(provider distancer.Provider) func(x, y []float32) float32 {
	return func(x, y []float32) float32 {
		dist, _ := provider.SingleDist(x, y)
		return dist
	}
}

func run(dirName string, logger *logrus.Logger, compression string, vectorCache bool,
	vectors [][]float32, queries [][]float32, k int, truths [][]uint64,
	extraVectorsForDelete [][]float32, allowIds []uint64,
	distancer distancer.Provider, concurrentCacheReads int,
) (float32, float32, error) {
	vectors_size := len(vectors)
	queries_size := len(queries)
	runId := uuid.New().String()

	store, err := lsmkv.New(dirName, dirName, logger, nil,
		cyclemanager.NewCallbackGroupNoop(), cyclemanager.NewCallbackGroupNoop())
	if err != nil {
		return 0, 0, err
	}

	defer store.Shutdown(context.Background())

	pq := flatent.CompressionUserConfig{
		Enabled: false,
	}
	bq := flatent.CompressionUserConfig{
		Enabled: false,
	}
	switch compression {
	case compressionPQ:
		pq.Enabled = true
		pq.RescoreLimit = 100 * k
		pq.Cache = vectorCache
	case compressionBQ:
		bq.Enabled = true
		bq.RescoreLimit = 100 * k
		bq.Cache = vectorCache
	}
	index, err := New(Config{
		ID:               runId,
		DistanceProvider: distancer,
	}, flatent.UserConfig{
		PQ: pq,
		BQ: bq,
	}, store)
	if err != nil {
		return 0, 0, err
	}

	if concurrentCacheReads != 0 {
		index.concurrentCacheReads = concurrentCacheReads
	}

	compressionhelpers.ConcurrentlyWithError(logger, uint64(vectors_size), func(id uint64) error {
		return index.Add(id, vectors[id])
	})

	for i := range extraVectorsForDelete {
		index.Add(uint64(vectors_size+i), extraVectorsForDelete[i])
	}

	for i := range extraVectorsForDelete {
		Id := make([]byte, 16)
		binary.BigEndian.PutUint64(Id[8:], uint64(vectors_size+i))
		err := index.Delete(uint64(vectors_size + i))
		if err != nil {
			return 0, 0, err
		}
	}

	buckets := store.GetBucketsByName()
	for _, bucket := range buckets {
		bucket.FlushMemtable()
	}

	var relevant uint64
	var retrieved int
	var querying time.Duration = 0
	mutex := new(sync.Mutex)

	var allowList helpers.AllowList = nil
	if allowIds != nil {
		allowList = helpers.NewAllowList(allowIds...)
	}
	err = nil
	compressionhelpers.Concurrently(logger, uint64(len(queries)), func(i uint64) {
		before := time.Now()
		results, _, _ := index.SearchByVector(queries[i], k, allowList)

		since := time.Since(before)
		len := len(results)
		matches := testinghelpers.MatchesInLists(truths[i], results)

		if hasDuplicates(results) {
			err = errors.New("results have duplicates")
		}

		mutex.Lock()
		querying += since
		retrieved += len
		relevant += matches
		mutex.Unlock()
	})

	return float32(relevant) / float32(retrieved), float32(querying.Microseconds()) / float32(queries_size), err
}

func hasDuplicates(results []uint64) bool {
	for i := 0; i < len(results)-1; i++ {
		for j := i + 1; j < len(results); j++ {
			if results[i] == results[j] {
				return true
			}
		}
	}
	return false
}

func Test_NoRaceFlatIndex(t *testing.T) {
	dirName := t.TempDir()

	logger, _ := test.NewNullLogger()

	dimensions := 256
	vectors_size := 12000
	queries_size := 100
	k := 10
	vectors, queries := testinghelpers.RandomVecs(vectors_size, queries_size, dimensions)
	testinghelpers.Normalize(vectors)
	testinghelpers.Normalize(queries)
	distancer := distancer.NewCosineDistanceProvider()

	truths := make([][]uint64, queries_size)
	for i := range queries {
		truths[i], _ = testinghelpers.BruteForce(logger, vectors, queries[i], k, distanceWrapper(distancer))
	}

	extraVectorsForDelete, _ := testinghelpers.RandomVecs(5_000, 0, dimensions)
	for _, compression := range []string{compressionNone, compressionBQ} {
		t.Run("compression: "+compression, func(t *testing.T) {
			for _, cache := range []bool{false, true} {
				t.Run("cache: "+strconv.FormatBool(cache), func(t *testing.T) {
					if compression == compressionNone && cache == true {
						return
					}
					targetRecall := float32(0.99)
					if compression == compressionBQ {
						targetRecall = 0.8
					}
					t.Run("recall", func(t *testing.T) {
						recall, latency, err := run(dirName, logger, compression, cache, vectors, queries, k, truths, nil, nil, distancer, 0)
						require.Nil(t, err)

						fmt.Println(recall, latency)
						assert.Greater(t, recall, targetRecall)
						assert.Less(t, latency, float32(1_000_000))
					})

					t.Run("recall with deletes", func(t *testing.T) {
						recall, latency, err := run(dirName, logger, compression, cache, vectors, queries, k, truths, extraVectorsForDelete, nil, distancer, 0)
						require.Nil(t, err)

						fmt.Println(recall, latency)
						assert.Greater(t, recall, targetRecall)
						assert.Less(t, latency, float32(1_000_000))
					})
				})
			}
		})
	}
	for _, compression := range []string{compressionNone, compressionBQ} {
		t.Run("compression: "+compression, func(t *testing.T) {
			for _, cache := range []bool{false, true} {
				t.Run("cache: "+strconv.FormatBool(cache), func(t *testing.T) {
					from := 0
					to := 3_000
					for i := range queries {
						truths[i], _ = testinghelpers.BruteForce(logger, vectors[from:to], queries[i], k, distanceWrapper(distancer))
					}

					allowIds := make([]uint64, 0, to-from)
					for i := uint64(from); i < uint64(to); i++ {
						allowIds = append(allowIds, i)
					}
					targetRecall := float32(0.99)
					if compression == compressionBQ {
						targetRecall = 0.8
					}

					t.Run("recall on filtered", func(t *testing.T) {
						recall, latency, err := run(dirName, logger, compression, cache, vectors, queries, k, truths, nil, allowIds, distancer, 0)
						require.Nil(t, err)

						fmt.Println(recall, latency)
						assert.Greater(t, recall, targetRecall)
						assert.Less(t, latency, float32(1_000_000))
					})

					t.Run("recall on filtered with deletes", func(t *testing.T) {
						recall, latency, err := run(dirName, logger, compression, cache, vectors, queries, k, truths, extraVectorsForDelete, allowIds, distancer, 0)
						require.Nil(t, err)

						fmt.Println(recall, latency)
						assert.Greater(t, recall, targetRecall)
						assert.Less(t, latency, float32(1_000_000))
					})
				})
			}
		})
	}

	err := os.RemoveAll(dirName)
	if err != nil {
		fmt.Println(err)
	}
}

<<<<<<< HEAD
func TestFlat_QueryVectorDistancer(t *testing.T) {
	logger, _ := test.NewNullLogger()

	cases := []struct {
		pq    bool
		cache bool
		bq    bool
	}{
		{pq: false, cache: false, bq: false},
		{pq: true, cache: false, bq: false},
		{pq: true, cache: true, bq: false},
		{pq: false, cache: false, bq: true},
		{pq: false, cache: true, bq: true},
	}
	for _, tt := range cases {
		t.Run("tt.name", func(t *testing.T) {
			dirName := t.TempDir()

			pq := flatent.CompressionUserConfig{
				Enabled: tt.pq, Cache: tt.cache,
			}
			bq := flatent.CompressionUserConfig{
				Enabled: tt.bq, Cache: tt.cache, RescoreLimit: 10,
			}
			store, err := lsmkv.New(dirName, dirName, logger, nil,
				cyclemanager.NewCallbackGroupNoop(), cyclemanager.NewCallbackGroupNoop())
			require.Nil(t, err)

			distancr := distancer.NewCosineDistanceProvider()

			index, err := New(Config{
				ID:               "id",
				DistanceProvider: distancr,
			}, flatent.UserConfig{
				PQ: pq,
				BQ: bq,
			}, store)
			require.Nil(t, err)

			index.Add(uint64(0), []float32{-1, 0})

			dist := index.QueryVectorDistancer([]float32{0, 0})
			require.NotNil(t, dist)
			distance, err := dist.DistanceToNode(0)
			require.Nil(t, err)
			require.Equal(t, distance, float32(1.))
=======
func TestConcurrentReads(t *testing.T) {
	dirName := t.TempDir()

	logger, _ := test.NewNullLogger()

	dimensions := 256
	vectors_size := 12000
	queries_size := 100
	k := 10
	vectors, queries := testinghelpers.RandomVecs(vectors_size, queries_size, dimensions)
	testinghelpers.Normalize(vectors)
	testinghelpers.Normalize(queries)
	distancer := distancer.NewCosineDistanceProvider()

	truths := make([][]uint64, queries_size)
	for i := range queries {
		truths[i], _ = testinghelpers.BruteForce(logger, vectors, queries[i], k, distanceWrapper(distancer))
	}

	cores := runtime.GOMAXPROCS(0) * 2

	concurrentReads := []int{1, 2, 4, 8, 16, 32, 64, 128, 256, cores - 1, cores, cores + 1}
	for i := range concurrentReads {
		t.Run("concurrent reads: "+strconv.Itoa(concurrentReads[i]), func(t *testing.T) {
			targetRecall := float32(0.8)
			recall, latency, err := run(dirName, logger, compressionBQ, true, vectors, queries, k, truths, nil, nil, distancer, concurrentReads[i])
			require.Nil(t, err)

			fmt.Println(recall, latency)
			assert.Greater(t, recall, targetRecall)
			assert.Less(t, latency, float32(1_000_000))
>>>>>>> b5bee3df
		})
	}
}<|MERGE_RESOLUTION|>--- conflicted
+++ resolved
@@ -259,7 +259,6 @@
 	}
 }
 
-<<<<<<< HEAD
 func TestFlat_QueryVectorDistancer(t *testing.T) {
 	logger, _ := test.NewNullLogger()
 
@@ -306,7 +305,10 @@
 			distance, err := dist.DistanceToNode(0)
 			require.Nil(t, err)
 			require.Equal(t, distance, float32(1.))
-=======
+		})
+	}
+}
+
 func TestConcurrentReads(t *testing.T) {
 	dirName := t.TempDir()
 
@@ -338,7 +340,6 @@
 			fmt.Println(recall, latency)
 			assert.Greater(t, recall, targetRecall)
 			assert.Less(t, latency, float32(1_000_000))
->>>>>>> b5bee3df
 		})
 	}
 }