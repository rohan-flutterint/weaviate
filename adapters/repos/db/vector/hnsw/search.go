//                           _       _
// __      _____  __ ___   ___  __ _| |_ ___
// \ \ /\ / / _ \/ _` \ \ / / |/ _` | __/ _ \
//  \ V  V /  __/ (_| |\ V /| | (_| | ||  __/
//   \_/\_/ \___|\__,_| \_/ |_|\__,_|\__\___|
//
//  Copyright © 2016 - 2024 Weaviate B.V. All rights reserved.
//
//  CONTACT: hello@weaviate.io
//

package hnsw

import (
	"context"
	"fmt"
	"math"
	"sync/atomic"

	"github.com/weaviate/weaviate/adapters/repos/db/vector/common"

	"github.com/pkg/errors"
	"github.com/weaviate/weaviate/adapters/repos/db/helpers"
	"github.com/weaviate/weaviate/adapters/repos/db/priorityqueue"
	"github.com/weaviate/weaviate/adapters/repos/db/vector/compressionhelpers"
	"github.com/weaviate/weaviate/adapters/repos/db/vector/hnsw/distancer"
	"github.com/weaviate/weaviate/adapters/repos/db/vector/hnsw/visited"
	"github.com/weaviate/weaviate/entities/storobj"
	"github.com/weaviate/weaviate/usecases/floatcomp"
)

func (h *hnsw) searchTimeEF(k int) int {
	// load atomically, so we can get away with concurrent updates of the
	// userconfig without having to set a lock each time we try to read - which
	// can be so common that it would cause considerable overhead
	ef := int(atomic.LoadInt64(&h.ef))
	if ef < 1 {
		return h.autoEfFromK(k)
	}

	if ef < k {
		ef = k
	}

	return ef
}

func (h *hnsw) autoEfFromK(k int) int {
	factor := int(atomic.LoadInt64(&h.efFactor))
	min := int(atomic.LoadInt64(&h.efMin))
	max := int(atomic.LoadInt64(&h.efMax))

	ef := k * factor
	if ef > max {
		ef = max
	} else if ef < min {
		ef = min
	}
	if k > ef {
		ef = k // otherwise results will get cut off early
	}

	return ef
}

func (h *hnsw) SearchByVector(vector []float32, k int, allowList helpers.AllowList) ([]uint64, []float32, error) {
	h.compressActionLock.RLock()
	defer h.compressActionLock.RUnlock()

	vector = h.normalizeVec(vector)
	flatSearchCutoff := int(atomic.LoadInt64(&h.flatSearchCutoff))
	if allowList != nil && !h.forbidFlat && allowList.Len() < flatSearchCutoff {
		return h.flatSearch(vector, k, h.searchTimeEF(k), allowList)
	}
	return h.knnSearchByVector(vector, k, h.searchTimeEF(k), allowList)
}

// SearchByVectorDistance wraps SearchByVector, and calls it recursively until
// the search results contain all vector within the threshold specified by the
// target distance.
//
// The maxLimit param will place an upper bound on the number of search results
// returned. This is used in situations where the results of the method are all
// eventually turned into objects, for example, a Get query. If the caller just
// needs ids for sake of something like aggregation, a maxLimit of -1 can be
// passed in to truly obtain all results from the vector index.
func (h *hnsw) SearchByVectorDistance(vector []float32, targetDistance float32, maxLimit int64,
	allowList helpers.AllowList,
) ([]uint64, []float32, error) {
	var (
		searchParams = newSearchByDistParams(maxLimit)

		resultIDs  []uint64
		resultDist []float32
	)

	recursiveSearch := func() (bool, error) {
		shouldContinue := false

		ids, dist, err := h.SearchByVector(vector, searchParams.totalLimit, allowList)
		if err != nil {
			return false, errors.Wrap(err, "vector search")
		}

		// ensures the indexers aren't out of range
		offsetCap := searchParams.offsetCapacity(ids)
		totalLimitCap := searchParams.totalLimitCapacity(ids)

		ids, dist = ids[offsetCap:totalLimitCap], dist[offsetCap:totalLimitCap]

		if len(ids) == 0 {
			return false, nil
		}

		lastFound := dist[len(dist)-1]
		shouldContinue = lastFound <= targetDistance

		for i := range ids {
			if aboveThresh := dist[i] <= targetDistance; aboveThresh ||
				floatcomp.InDelta(float64(dist[i]), float64(targetDistance), 1e-6) {
				resultIDs = append(resultIDs, ids[i])
				resultDist = append(resultDist, dist[i])
			} else {
				// as soon as we encounter a certainty which
				// is below threshold, we can stop searching
				break
			}
		}

		return shouldContinue, nil
	}

	shouldContinue, err := recursiveSearch()
	if err != nil {
		return nil, nil, err
	}

	for shouldContinue {
		searchParams.iterate()
		if searchParams.maxLimitReached() {
			h.logger.
				WithField("action", "unlimited_vector_search").
				Warnf("maximum search limit of %d results has been reached",
					searchParams.maximumSearchLimit)
			break
		}

		shouldContinue, err = recursiveSearch()
		if err != nil {
			return nil, nil, err
		}
	}

	return resultIDs, resultDist, nil
}

func (h *hnsw) shouldRescore() bool {
	return h.compressed.Load() && !h.doNotRescore
}

func (h *hnsw) searchLayerByVectorWithDistancer(queryVector []float32,
	entrypoints *priorityqueue.Queue[any], ef int, level int,
	allowList helpers.AllowList, compressorDistancer compressionhelpers.CompressorDistancer) (*priorityqueue.Queue[any], error,
) {
	h.pools.visitedListsLock.RLock()
	visited := h.pools.visitedLists.Borrow()
	h.pools.visitedListsLock.RUnlock()

	candidates := h.pools.pqCandidates.GetMin(ef)
	results := h.pools.pqResults.GetMax(ef)
	var floatDistancer distancer.Distancer
	if h.compressed.Load() {
		if compressorDistancer == nil {
			var returnFn compressionhelpers.ReturnDistancerFn
			compressorDistancer, returnFn = h.compressor.NewDistancer(queryVector)
			defer returnFn()
		}
	} else {
		floatDistancer = h.distancerProvider.New(queryVector)
	}

	h.insertViableEntrypointsAsCandidatesAndResults(entrypoints, candidates,
		results, level, visited, allowList)

	var worstResultDistance float32
	var err error
	if h.compressed.Load() {
		worstResultDistance, err = h.currentWorstResultDistanceToByte(results, compressorDistancer)
	} else {
		worstResultDistance, err = h.currentWorstResultDistanceToFloat(results, floatDistancer)
	}
	if err != nil {
		h.pools.visitedListsLock.RLock()
		h.pools.visitedLists.Return(visited)
		h.pools.visitedListsLock.RUnlock()
		return nil, errors.Wrapf(err, "calculate distance of current last result")
	}
	connectionsReusable := make([]uint64, h.maximumConnectionsLayerZero)

	for candidates.Len() > 0 {
		var dist float32
		candidate := candidates.Pop()
		dist = candidate.Dist

		if dist > worstResultDistance && results.Len() >= ef {
			break
		}

		h.shardedNodeLocks.RLock(candidate.ID)
		candidateNode := h.nodes[candidate.ID]
		h.shardedNodeLocks.RUnlock(candidate.ID)

		if candidateNode == nil {
			// could have been a node that already had a tombstone attached and was
			// just cleaned up while we were waiting for a read lock
			continue
		}

		candidateNode.Lock()
		if candidateNode.level < level {
			// a node level could have been downgraded as part of a delete-reassign,
			// but the connections pointing to it not yet cleaned up. In this case
			// the node doesn't have any outgoing connections at this level and we
			// must discard it.
			candidateNode.Unlock()
			continue
		}

		if len(candidateNode.connections[level]) > h.maximumConnectionsLayerZero {
			// How is it possible that we could ever have more connections than the
			// allowed maximum? It is not anymore, but there was a bug that allowed
			// this to happen in versions prior to v1.12.0:
			// https://github.com/weaviate/weaviate/issues/1868
			//
			// As a result the length of this slice is entirely unpredictable and we
			// can no longer retrieve it from the pool. Instead we need to fallback
			// to allocating a new slice.
			//
			// This was discovered as part of
			// https://github.com/weaviate/weaviate/issues/1897
			connectionsReusable = make([]uint64, len(candidateNode.connections[level]))
		} else {
			connectionsReusable = connectionsReusable[:len(candidateNode.connections[level])]
		}

		copy(connectionsReusable, candidateNode.connections[level])
		candidateNode.Unlock()

		for _, neighborID := range connectionsReusable {

			if ok := visited.Visited(neighborID); ok {
				// skip if we've already visited this neighbor
				continue
			}

			// make sure we never visit this neighbor again
			visited.Visit(neighborID)
			var distance float32
			var err error
			if h.compressed.Load() {
				distance, err = compressorDistancer.DistanceToNode(neighborID)
			} else {
				distance, err = h.distanceToFloatNode(floatDistancer, neighborID)
			}
			if err != nil {
				var e storobj.ErrNotFound
				if errors.As(err, &e) {
					h.handleDeletedNode(e.DocID)
					continue
				}
				h.pools.visitedListsLock.RLock()
				h.pools.visitedLists.Return(visited)
				h.pools.visitedListsLock.RUnlock()
				return nil, errors.Wrap(err, "calculate distance between candidate and query")
			}

			if distance < worstResultDistance || results.Len() < ef {
				candidates.Insert(neighborID, distance)
				if level == 0 && allowList != nil {
					// we are on the lowest level containing the actual candidates and we
					// have an allow list (i.e. the user has probably set some sort of a
					// filter restricting this search further. As a result we have to
					// ignore items not on the list
					if !allowList.Contains(neighborID) {
						continue
					}
				}

				if h.hasTombstone(neighborID) {
					continue
				}

				results.Insert(neighborID, distance)

				if h.compressed.Load() {
					h.compressor.Prefetch(candidates.Top().ID)
				} else {
					h.cache.Prefetch(candidates.Top().ID)
				}

				// +1 because we have added one node size calculating the len
				if results.Len() > ef {
					results.Pop()
				}

				if results.Len() > 0 {
					worstResultDistance = results.Top().Dist
				}
			}
		}
	}

	h.pools.pqCandidates.Put(candidates)

	h.pools.visitedListsLock.RLock()
	h.pools.visitedLists.Return(visited)
	h.pools.visitedListsLock.RUnlock()

	return results, nil
}

func (h *hnsw) insertViableEntrypointsAsCandidatesAndResults(
	entrypoints, candidates, results *priorityqueue.Queue[any], level int,
	visitedList visited.ListSet, allowList helpers.AllowList,
) {
	for entrypoints.Len() > 0 {
		ep := entrypoints.Pop()
		visitedList.Visit(ep.ID)
		candidates.Insert(ep.ID, ep.Dist)
		if level == 0 && allowList != nil {
			// we are on the lowest level containing the actual candidates and we
			// have an allow list (i.e. the user has probably set some sort of a
			// filter restricting this search further. As a result we have to
			// ignore items not on the list
			if !allowList.Contains(ep.ID) {
				continue
			}
		}

		if h.hasTombstone(ep.ID) {
			continue
		}

		results.Insert(ep.ID, ep.Dist)
	}
}

func (h *hnsw) currentWorstResultDistanceToFloat(results *priorityqueue.Queue[any],
	distancer distancer.Distancer,
) (float32, error) {
	if results.Len() > 0 {
		id := results.Top().ID

		d, err := h.distanceToFloatNode(distancer, id)
		if err != nil {
			var e storobj.ErrNotFound
			if errors.As(err, &e) {
				h.handleDeletedNode(e.DocID)
				return math.MaxFloat32, nil
			}
			return 0, errors.Wrap(err, "calculated distance between worst result and query")
		}

		return d, nil
	} else {
		// if the entrypoint (which we received from a higher layer doesn't match
		// the allow List the result list is empty. In this case we can just set
		// the worstDistance to an arbitrarily large number, so that any
		// (allowed) candidate will have a lower distance in comparison
		return math.MaxFloat32, nil
	}
}

func (h *hnsw) currentWorstResultDistanceToByte(results *priorityqueue.Queue[any],
	distancer compressionhelpers.CompressorDistancer,
) (float32, error) {
	if results.Len() > 0 {
		item := results.Top()
		if item.Dist != 0 {
			return item.Dist, nil
		}
		id := item.ID
		d, err := distancer.DistanceToNode(id)
		if err != nil {
			var e storobj.ErrNotFound
			if errors.As(err, &e) {
				h.handleDeletedNode(e.DocID)
				return math.MaxFloat32, nil
			}
			return 0, errors.Wrap(err,
				"calculated distance between worst result and query")
		}

		return d, nil
	} else {
		// if the entrypoint (which we received from a higher layer doesn't match
		// the allow List the result list is empty. In this case we can just set
		// the worstDistance to an arbitrarily large number, so that any
		// (allowed) candidate will have a lower distance in comparison
		return math.MaxFloat32, nil
	}
}

func (h *hnsw) distanceFromBytesToFloatNode(concreteDistancer compressionhelpers.CompressorDistancer, nodeID uint64) (float32, error) {
	slice := h.pools.tempVectors.Get(int(h.dims))
	defer h.pools.tempVectors.Put(slice)
	vec, err := h.TempVectorForIDThunk(context.Background(), nodeID, slice)
	if err != nil {
		var e storobj.ErrNotFound
		if errors.As(err, &e) {
			h.handleDeletedNode(e.DocID)
			return 0, err
		}
		// not a typed error, we can recover from, return with err
		return 0, errors.Wrapf(err, "get vector of docID %d", nodeID)
	}
	vec = h.normalizeVec(vec)
	return concreteDistancer.DistanceToFloat(vec)
}

func (h *hnsw) distanceToFloatNode(distancer distancer.Distancer, nodeID uint64) (float32, error) {
	candidateVec, err := h.vectorForID(context.Background(), nodeID)
	if err != nil {
		return 0, err
	}

	dist, err := distancer.Distance(candidateVec)
	if err != nil {
		return 0, errors.Wrap(err, "calculate distance between candidate and query")
	}

	return dist, nil
}

// the underlying object seems to have been deleted, to recover from
// this situation let's add a tombstone to the deleted object, so it
// will be cleaned up and skip this candidate in the current search
func (h *hnsw) handleDeletedNode(docID uint64) {
	if h.hasTombstone(docID) {
		// nothing to do, this node already has a tombstone, it will be cleaned up
		// in the next deletion cycle
		return
	}

	h.addTombstone(docID)
	h.logger.WithField("action", "attach_tombstone_to_deleted_node").
		WithField("node_id", docID).
		Infof("found a deleted node (%d) without a tombstone, "+
			"tombstone was added", docID)
}

func (h *hnsw) knnSearchByVector(searchVec []float32, k int,
	ef int, allowList helpers.AllowList,
) ([]uint64, []float32, error) {
	if h.isEmpty() {
		return nil, nil, nil
	}

	if k < 0 {
		return nil, nil, fmt.Errorf("k must be greater than zero")
	}

	h.RLock()
	entryPointID := h.entryPointID
	maxLayer := h.currentMaximumLayer
	h.RUnlock()

<<<<<<< HEAD
	var compressorDistancer compressionhelpers.CompressorDistancer
	if h.compressed.Load() {
		var returnFn compressionhelpers.ReturnDistancerFn
		compressorDistancer, returnFn = h.compressor.NewDistancer(searchVec)
		defer returnFn()
	}
	entryPointDistance, ok, err := h.distToNode(compressorDistancer, entryPointID, searchVec)
	if err != nil {
		return nil, nil, errors.Wrap(err, "knn search: distance between entrypoint and query node")
	}
=======
	entryPointDistance, err := h.distBetweenNodeAndVec(entryPointID, searchVec)
>>>>>>> 26914eed

	var e storobj.ErrNotFound
	if err != nil && errors.As(err, &e) {
		h.handleDeletedNode(e.DocID)
		return nil, nil, fmt.Errorf("entrypoint was deleted in the object store, " +
			"it has been flagged for cleanup and should be fixed in the next cleanup cycle")
	}
	if err != nil {
		return nil, nil, errors.Wrap(err, "knn search: distance between entrypoint and query node")
	}

	// stop at layer 1, not 0!
	for level := maxLayer; level >= 1; level-- {
		eps := priorityqueue.NewMin[any](10)
		eps.Insert(entryPointID, entryPointDistance)

		res, err := h.searchLayerByVectorWithDistancer(searchVec, eps, 1, level, nil, compressorDistancer)
		if err != nil {
			return nil, nil, errors.Wrapf(err, "knn search: search layer at level %d", level)
		}

		// There might be situations where we did not find a better entrypoint at
		// that particular level, so instead we're keeping whatever entrypoint we
		// had before (i.e. either from a previous level or even the main
		// entrypoint)
		//
		// If we do, however, have results, any candidate that's not nil (not
		// deleted), and not under maintenance is a viable candidate
		for res.Len() > 0 {
			cand := res.Pop()
			n := h.nodeByID(cand.ID)
			if n == nil {
				// we have found a node in results that is nil. This means it was
				// deleted, but not cleaned up properly. Make sure to add a tombstone to
				// this node, so it can be cleaned up in the next cycle.
				if err := h.addTombstone(cand.ID); err != nil {
					return nil, nil, err
				}

				// skip the nil node, as it does not make a valid entrypoint
				continue
			}

			if !n.isUnderMaintenance() {
				entryPointID = cand.ID
				entryPointDistance = cand.Dist
				break
			}

			// if we managed to go through the loop without finding a single
			// suitable node, we simply stick with the original, i.e. the global
			// entrypoint
		}

		h.pools.pqResults.Put(res)
	}

	eps := priorityqueue.NewMin[any](10)
	eps.Insert(entryPointID, entryPointDistance)
	res, err := h.searchLayerByVectorWithDistancer(searchVec, eps, ef, 0, allowList, compressorDistancer)
	if err != nil {
		return nil, nil, errors.Wrapf(err, "knn search: search layer at level %d", 0)
	}

	if h.shouldRescore() {
		h.rescore(res, k, compressorDistancer)
	}

	for res.Len() > k {
		res.Pop()
	}

	ids := make([]uint64, res.Len())
	dists := make([]float32, res.Len())

	// results is ordered in reverse, we need to flip the order before presenting
	// to the user!
	i := len(ids) - 1
	for res.Len() > 0 {
		res := res.Pop()
		ids[i] = res.ID
		dists[i] = res.Dist
		i--
	}
	h.pools.pqResults.Put(res)
	return ids, dists, nil
}

func (h *hnsw) QueryVectorDistancer(queryVector []float32) common.QueryVectorDistancer {
	queryVector = h.normalizeVec(queryVector)
	if h.compressed.Load() {
		dist, returnFn := h.compressor.NewDistancer(queryVector)
		f := func(nodeID uint64) (float32, error) {
			dist, _, err := dist.DistanceToNode(nodeID)
			return dist, err
		}
		return common.QueryVectorDistancer{DistanceFunc: f, CloseFunc: returnFn}

	} else {
		distancer := h.distancerProvider.New(queryVector)
		f := func(nodeID uint64) (float32, error) {
			dist, _, err := h.distanceToFloatNode(distancer, nodeID)
			return dist, err
		}
		return common.QueryVectorDistancer{DistanceFunc: f}
	}
}

func (h *hnsw) rescore(res *priorityqueue.Queue[any], k int, compressorDistancer compressionhelpers.CompressorDistancer) {
	if h.sqConfig.Enabled && h.sqConfig.RescoreLimit >= k {
		for res.Len() > h.sqConfig.RescoreLimit {
			res.Pop()
		}
	}
	ids := make([]uint64, res.Len())
	i := len(ids) - 1
	for res.Len() > 0 {
		res := res.Pop()
		ids[i] = res.ID
		i--
	}
	res.Reset()
	for _, id := range ids {
		dist, err := h.distanceFromBytesToFloatNode(compressorDistancer, id)
		if err == nil {
			res.Insert(id, dist)
			if res.Len() > k {
				res.Pop()
			}
		} else {
			h.logger.
				WithField("action", "rescore").
				WithError(err).
				Warnf("could not rescore node %d", id)
		}
	}
}

func newSearchByDistParams(maxLimit int64) *searchByDistParams {
	initialOffset := 0
	initialLimit := DefaultSearchByDistInitialLimit

	return &searchByDistParams{
		offset:             initialOffset,
		limit:              initialLimit,
		totalLimit:         initialOffset + initialLimit,
		maximumSearchLimit: maxLimit,
	}
}

const (
	// DefaultSearchByDistInitialLimit :
	// the initial limit of 100 here is an
	// arbitrary decision, and can be tuned
	// as needed
	DefaultSearchByDistInitialLimit = 100

	// DefaultSearchByDistLimitMultiplier :
	// the decision to increase the limit in
	// multiples of 10 here is an arbitrary
	// decision, and can be tuned as needed
	DefaultSearchByDistLimitMultiplier = 10
)

type searchByDistParams struct {
	offset             int
	limit              int
	totalLimit         int
	maximumSearchLimit int64
}

func (params *searchByDistParams) offsetCapacity(ids []uint64) int {
	var offsetCap int
	if params.offset < len(ids) {
		offsetCap = params.offset
	} else {
		offsetCap = len(ids)
	}

	return offsetCap
}

func (params *searchByDistParams) totalLimitCapacity(ids []uint64) int {
	var totalLimitCap int
	if params.totalLimit < len(ids) {
		totalLimitCap = params.totalLimit
	} else {
		totalLimitCap = len(ids)
	}

	return totalLimitCap
}

func (params *searchByDistParams) iterate() {
	params.offset = params.totalLimit
	params.limit *= DefaultSearchByDistLimitMultiplier
	params.totalLimit = params.offset + params.limit
}

func (params *searchByDistParams) maxLimitReached() bool {
	if params.maximumSearchLimit < 0 {
		return false
	}

	return int64(params.totalLimit) > params.maximumSearchLimit
}<|MERGE_RESOLUTION|>--- conflicted
+++ resolved
@@ -465,21 +465,13 @@
 	maxLayer := h.currentMaximumLayer
 	h.RUnlock()
 
-<<<<<<< HEAD
 	var compressorDistancer compressionhelpers.CompressorDistancer
 	if h.compressed.Load() {
 		var returnFn compressionhelpers.ReturnDistancerFn
 		compressorDistancer, returnFn = h.compressor.NewDistancer(searchVec)
 		defer returnFn()
 	}
-	entryPointDistance, ok, err := h.distToNode(compressorDistancer, entryPointID, searchVec)
-	if err != nil {
-		return nil, nil, errors.Wrap(err, "knn search: distance between entrypoint and query node")
-	}
-=======
-	entryPointDistance, err := h.distBetweenNodeAndVec(entryPointID, searchVec)
->>>>>>> 26914eed
-
+	entryPointDistance, err := h.distToNode(compressorDistancer, entryPointID, searchVec)
 	var e storobj.ErrNotFound
 	if err != nil && errors.As(err, &e) {
 		h.handleDeletedNode(e.DocID)
@@ -572,16 +564,14 @@
 	if h.compressed.Load() {
 		dist, returnFn := h.compressor.NewDistancer(queryVector)
 		f := func(nodeID uint64) (float32, error) {
-			dist, _, err := dist.DistanceToNode(nodeID)
-			return dist, err
+			return dist.DistanceToNode(nodeID)
 		}
 		return common.QueryVectorDistancer{DistanceFunc: f, CloseFunc: returnFn}
 
 	} else {
 		distancer := h.distancerProvider.New(queryVector)
 		f := func(nodeID uint64) (float32, error) {
-			dist, _, err := h.distanceToFloatNode(distancer, nodeID)
-			return dist, err
+			return h.distanceToFloatNode(distancer, nodeID)
 		}
 		return common.QueryVectorDistancer{DistanceFunc: f}
 	}
