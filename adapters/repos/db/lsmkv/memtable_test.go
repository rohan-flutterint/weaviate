//                           _       _
// __      _____  __ ___   ___  __ _| |_ ___
// \ \ /\ / / _ \/ _` \ \ / / |/ _` | __/ _ \
//  \ V  V /  __/ (_| |\ V /| | (_| | ||  __/
//   \_/\_/ \___|\__,_| \_/ |_|\__,_|\__\___|
//
//  Copyright © 2016 - 2023 Weaviate B.V. All rights reserved.
//
//  CONTACT: hello@weaviate.io
//

package lsmkv

import (
	"path"
	"testing"

	"github.com/stretchr/testify/assert"
	"github.com/stretchr/testify/require"
<<<<<<< HEAD
	"github.com/weaviate/weaviate/adapters/repos/db/lsmkv/entities"
=======
	"github.com/weaviate/weaviate/entities/lsmkv"
>>>>>>> ad884873
)

// This test prevents a regression on
// https://www.youtube.com/watch?v=OS8taasZl8k
func Test_MemtableSecondaryKeyBug(t *testing.T) {
	dir := t.TempDir()
	m, err := newMemtable(path.Join(dir, "will-never-flush"), StrategyReplace, 1, nil)
	require.Nil(t, err)

	t.Run("add initial value", func(t *testing.T) {
		err = m.put([]byte("my-key"), []byte("my-value"),
			WithSecondaryKey(0, []byte("secondary-key-initial")))
		require.Nil(t, err)
	})

	t.Run("retrieve by primary", func(t *testing.T) {
		val, err := m.get([]byte("my-key"))
		require.Nil(t, err)
		assert.Equal(t, []byte("my-value"), val)
	})

	t.Run("retrieve by initial secondary", func(t *testing.T) {
		val, err := m.getBySecondary(0, []byte("secondary-key-initial"))
		require.Nil(t, err)
		assert.Equal(t, []byte("my-value"), val)
	})

	t.Run("update value with different secondary key", func(t *testing.T) {
		err = m.put([]byte("my-key"), []byte("my-value-updated"),
			WithSecondaryKey(0, []byte("different-secondary-key")))
		require.Nil(t, err)
	})

	t.Run("retrieve by primary again", func(t *testing.T) {
		val, err := m.get([]byte("my-key"))
		require.Nil(t, err)
		assert.Equal(t, []byte("my-value-updated"), val)
	})

	t.Run("retrieve by updated secondary", func(t *testing.T) {
		val, err := m.getBySecondary(0, []byte("different-secondary-key"))
		require.Nil(t, err)
		assert.Equal(t, []byte("my-value-updated"), val)
	})

	t.Run("retrieve by initial secondary - should not find anything", func(t *testing.T) {
		val, err := m.getBySecondary(0, []byte("secondary-key-initial"))
<<<<<<< HEAD
		assert.Equal(t, entities.NotFound, err)
=======
		assert.Equal(t, lsmkv.NotFound, err)
>>>>>>> ad884873
		assert.Nil(t, val)
	})
}<|MERGE_RESOLUTION|>--- conflicted
+++ resolved
@@ -17,11 +17,7 @@
 
 	"github.com/stretchr/testify/assert"
 	"github.com/stretchr/testify/require"
-<<<<<<< HEAD
-	"github.com/weaviate/weaviate/adapters/repos/db/lsmkv/entities"
-=======
 	"github.com/weaviate/weaviate/entities/lsmkv"
->>>>>>> ad884873
 )
 
 // This test prevents a regression on
@@ -69,11 +65,7 @@
 
 	t.Run("retrieve by initial secondary - should not find anything", func(t *testing.T) {
 		val, err := m.getBySecondary(0, []byte("secondary-key-initial"))
-<<<<<<< HEAD
-		assert.Equal(t, entities.NotFound, err)
-=======
 		assert.Equal(t, lsmkv.NotFound, err)
->>>>>>> ad884873
 		assert.Nil(t, val)
 	})
 }