--- conflicted
+++ resolved
@@ -33,7 +33,6 @@
 	"google.golang.org/protobuf/types/known/structpb"
 )
 
-<<<<<<< HEAD
 type mapper interface {
 	NewPrimitiveValue(v interface{}, dt schema.DataType) (*pb.Value, error)
 	NewNestedValue(v interface{}, dt schema.DataType, parent schema.PropertyInterface, prop search.SelectProperty) (*pb.Value, error)
@@ -53,9 +52,6 @@
 }
 
 func (r *Replier) Search(res []interface{}, start time.Time, searchParams dto.GetParams, scheme schema.Schema) (*pb.SearchReply, error) {
-=======
-func searchResultsToProto(res []interface{}, start time.Time, searchParams dto.GetParams, getClass func(string) *models.Class, usesPropertiesMessage bool) (*pb.SearchReply, error) {
->>>>>>> 70767512
 	tookSeconds := float64(time.Since(start)) / float64(time.Second)
 	out := &pb.SearchReply{
 		Took:                    float32(tookSeconds),
@@ -65,11 +61,7 @@
 	if searchParams.GroupBy != nil {
 		out.GroupByResults = make([]*pb.GroupByResult, len(res))
 		for i, raw := range res {
-<<<<<<< HEAD
 			group, generativeGroupResponse, err := r.extractGroup(raw, searchParams, scheme)
-=======
-			group, generativeGroupResponse, err := extractGroup(raw, searchParams, getClass, usesPropertiesMessage)
->>>>>>> 70767512
 			if err != nil {
 				return nil, err
 			}
@@ -79,11 +71,7 @@
 			out.GroupByResults[i] = group
 		}
 	} else {
-<<<<<<< HEAD
 		objects, generativeGroupResponse, err := r.extractObjectsToResults(res, searchParams, scheme, false)
-=======
-		objects, generativeGroupResponse, err := extractObjectsToResults(res, searchParams, getClass, false, usesPropertiesMessage)
->>>>>>> 70767512
 		if err != nil {
 			return nil, err
 		}
@@ -93,11 +81,7 @@
 	return out, nil
 }
 
-<<<<<<< HEAD
 func (r *Replier) extractObjectsToResults(res []interface{}, searchParams dto.GetParams, scheme schema.Schema, fromGroup bool) ([]*pb.SearchResult, string, error) {
-=======
-func extractObjectsToResults(res []interface{}, searchParams dto.GetParams, getClass func(string) *models.Class, fromGroup, usesPropertiesMessage bool) ([]*pb.SearchResult, string, error) {
->>>>>>> 70767512
 	results := make([]*pb.SearchResult, len(res))
 	generativeGroupResultsReturn := ""
 	for i, raw := range res {
@@ -110,17 +94,10 @@
 		var props *pb.PropertiesResult
 		var err error
 
-<<<<<<< HEAD
 		if r.uses123 {
 			props, err = r.extractPropertiesAnswer(scheme, asMap, searchParams.Properties, searchParams.ClassName, searchParams.AdditionalProperties)
 		} else {
 			props, err = r.extractPropertiesAnswerDeprecated(scheme, asMap, searchParams.Properties, searchParams.ClassName, searchParams.AdditionalProperties)
-=======
-		if usesPropertiesMessage {
-			props, err = extractPropertiesAnswer(getClass, asMap, searchParams.Properties, searchParams.ClassName, searchParams.AdditionalProperties)
-		} else {
-			props, err = extractPropertiesAnswerDeprecated(getClass, asMap, searchParams.Properties, searchParams.ClassName, searchParams.AdditionalProperties)
->>>>>>> 70767512
 		}
 		if err != nil {
 			return nil, "", err
@@ -377,11 +354,7 @@
 	return metadata, generativeGroupResults, nil
 }
 
-<<<<<<< HEAD
 func (r *Replier) extractGroup(raw any, searchParams dto.GetParams, scheme schema.Schema) (*pb.GroupByResult, string, error) {
-=======
-func extractGroup(raw any, searchParams dto.GetParams, getClass func(string) *models.Class, usesMarshalling bool) (*pb.GroupByResult, string, error) {
->>>>>>> 70767512
 	generativeSearchRaw, generativeSearchEnabled := searchParams.AdditionalProperties.ModuleParams["generate"]
 	_, rerankEnabled := searchParams.AdditionalProperties.ModuleParams["rerank"]
 	asMap, ok := raw.(map[string]interface{})
@@ -480,11 +453,7 @@
 		returnObjectsUntyped[i] = group.Hits[i]
 	}
 
-<<<<<<< HEAD
 	objects, _, err := r.extractObjectsToResults(returnObjectsUntyped, searchParams, scheme, true)
-=======
-	objects, _, err := extractObjectsToResults(returnObjectsUntyped, searchParams, getClass, true, usesMarshalling)
->>>>>>> 70767512
 	if err != nil {
 		return nil, "", errors.Wrap(err, "extracting hits from group")
 	}
@@ -494,11 +463,7 @@
 	return ret, groupedGenerativeResults, nil
 }
 
-<<<<<<< HEAD
 func (r *Replier) extractPropertiesAnswerDeprecated(scheme schema.Schema, results map[string]interface{}, properties search.SelectProperties, className string, additionalPropsParams additional.Properties) (*pb.PropertiesResult, error) {
-=======
-func extractPropertiesAnswerDeprecated(getClass func(string) *models.Class, results map[string]interface{}, properties search.SelectProperties, className string, additionalPropsParams additional.Properties) (*pb.PropertiesResult, error) {
->>>>>>> 70767512
 	nonRefProps := make(map[string]interface{}, 0)
 	refProps := make([]*pb.RefPropertiesResult, 0)
 	objProps := make([]*pb.ObjectProperties, 0)
@@ -513,7 +478,7 @@
 			continue
 		}
 		if prop.IsObject {
-			class := getClass(className)
+			class := scheme.GetClass(className)
 			if class == nil {
 				return nil, fmt.Errorf("could not find class %s in schema", className)
 			}
@@ -523,7 +488,7 @@
 			}
 			singleObj, ok := propRaw.(map[string]interface{})
 			if ok {
-				extractedNestedProp, err := extractPropertiesNested(getClass, singleObj, prop, className, &Property{Property: nested})
+				extractedNestedProp, err := extractPropertiesNested(scheme.GetClass, singleObj, prop, className, &Property{Property: nested})
 				if err != nil {
 					return nil, errors.Wrap(err, "extracting nested properties")
 				}
@@ -541,7 +506,7 @@
 					if !ok {
 						continue
 					}
-					extractedNestedProp, err := extractPropertiesNested(getClass, singleObj, prop, className, &Property{Property: nested})
+					extractedNestedProp, err := extractPropertiesNested(scheme.GetClass, singleObj, prop, className, &Property{Property: nested})
 					if err != nil {
 						return nil, err
 					}
@@ -566,11 +531,7 @@
 			if !ok {
 				continue
 			}
-<<<<<<< HEAD
 			extractedRefProp, err := r.extractPropertiesAnswerDeprecated(scheme, refLocal.Fields, prop.Refs[0].RefProperties, refLocal.Class, additionalPropsParams)
-=======
-			extractedRefProp, err := extractPropertiesAnswerDeprecated(getClass, refLocal.Fields, prop.Refs[0].RefProperties, refLocal.Class, additionalPropsParams)
->>>>>>> 70767512
 			if err != nil {
 				continue
 			}
@@ -588,7 +549,7 @@
 	props := pb.PropertiesResult{}
 	if len(nonRefProps) > 0 {
 		outProps := pb.ObjectPropertiesValue{}
-		if err := extractArrayTypesRoot(getClass, className, nonRefProps, &outProps); err != nil {
+		if err := extractArrayTypesRoot(scheme.GetClass, className, nonRefProps, &outProps); err != nil {
 			return nil, errors.Wrap(err, "extracting non-primitive types")
 		}
 		newStruct, err := structpb.NewStruct(nonRefProps)
@@ -617,11 +578,7 @@
 	return &props, nil
 }
 
-<<<<<<< HEAD
 func (r *Replier) extractPropertiesAnswer(scheme schema.Schema, results map[string]interface{}, properties search.SelectProperties, className string, additionalPropsParams additional.Properties) (*pb.PropertiesResult, error) {
-=======
-func extractPropertiesAnswer(getClass func(string) *models.Class, results map[string]interface{}, properties search.SelectProperties, className string, additionalPropsParams additional.Properties) (*pb.PropertiesResult, error) {
->>>>>>> 70767512
 	nonRefProps := &pb.Properties{
 		Fields: make(map[string]*pb.Value, 0),
 	}
@@ -636,7 +593,7 @@
 			continue
 		}
 		if prop.IsPrimitive {
-			class := getClass(className)
+			class := scheme.GetClass(className)
 			if class == nil {
 				return nil, fmt.Errorf("could not find class %s in schema", className)
 			}
@@ -652,7 +609,7 @@
 			continue
 		}
 		if prop.IsObject {
-			class := getClass(className)
+			class := scheme.GetClass(className)
 			if class == nil {
 				return nil, fmt.Errorf("could not find class %s in schema", className)
 			}
@@ -677,11 +634,7 @@
 			if !ok {
 				continue
 			}
-<<<<<<< HEAD
 			extractedRefProp, err := r.extractPropertiesAnswer(scheme, refLocal.Fields, prop.Refs[0].RefProperties, refLocal.Class, additionalPropsParams)
-=======
-			extractedRefProp, err := extractPropertiesAnswer(getClass, refLocal.Fields, prop.Refs[0].RefProperties, refLocal.Class, additionalPropsParams)
->>>>>>> 70767512
 			if err != nil {
 				continue
 			}
