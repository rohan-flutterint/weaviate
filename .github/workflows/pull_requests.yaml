name: Tests

on:
  push:
    branches:
      - main
      - 'stable/v*'
    tags:
      - '**'
  pull_request:

concurrency:
  group: ${{ github.workflow }}-${{ github.event.pull_request.number || github.ref }}
  cancel-in-progress: true

jobs:
  Buf-Checks:
    name: buf-checks
    runs-on: ubuntu-latest
    steps:
      - uses: actions/checkout@v4
      - uses: bufbuild/buf-setup-action@v1
        with:
          github_token: ${{ github.token }}
      - uses: bufbuild/buf-lint-action@v1
        with:
          input: "cluster/proto"
      - uses: bufbuild/buf-breaking-action@v1
        if: github.event_name == 'pull_request'
        with:
          input: "cluster/proto"
          against: "https://github.com/${GITHUB_REPOSITORY}.git#branch=${{ github.event.pull_request.base.ref }},subdir=cluster/proto"
  Run-Swagger:
    name: run-swagger
    runs-on: ubuntu-latest
    steps:
      - uses: actions/checkout@v4
      - name: Set up Go
        uses: actions/setup-go@v5
        with:
          go-version: '1.21'
          cache: true
      - name: Run Swagger
        run: ./tools/gen-code-from-swagger.sh
      - name: Error on change
        run: |
          # check if anything is different
          CHANGED=$(git status -s | wc -l)
          if [ "$CHANGED" -gt 0 ]; then
            echo "Please run ./tools/gen-code-from-swagger.sh script and commit changes:"
            git status -s
            exit 1
          else
            exit 0
          fi
  Vulnerability-Scanning:
    name: vulnerability-scanning
    runs-on: ubuntu-latest
    if: ${{ !github.event.pull_request.head.repo.fork }}  # no PRs from fork
    steps:
      - uses: actions/checkout@v4
      - name: Set up Go
        uses: actions/setup-go@v5
        with:
          go-version: '1.21'
          cache: true
      - name: Run locally Docker build
        run: docker build -t weaviate:${{ github.sha }} .
      - name: Run Trivy vulnerability scanner for the built image
        uses: aquasecurity/trivy-action@0.22.0
        with:
          image-ref: 'weaviate:${{ github.sha }}'
          exit-code: '1'
          format: 'table'
          severity: 'HIGH,CRITICAL'
  Unit-Tests:
    name: unit-tests
    runs-on: ubuntu-latest
    steps:
      - uses: actions/checkout@v4
      - name: Set up Go
        uses: actions/setup-go@v5
        with:
          go-version: '1.21'
          cache: true
      - name: Unit test
        run: ./test/run.sh --unit-only
      - name: Archive code coverage results
        uses: actions/upload-artifact@v4
        with:
          name: coverage-report-unit
          path: coverage-unit.txt
  Integration-Tests:
    name: integration-tests  
    runs-on: ubuntu-latest
    steps:
      - uses: actions/checkout@v4
      - name: Set up Go
        uses: actions/setup-go@v5
        with:
          go-version: '1.21'
          cache: true
      - name: Integration test
        run: ./test/run.sh --integration-only
      - name: Archive code coverage results
        uses: actions/upload-artifact@v4
        with:
          name: coverage-report-integration
          path: coverage-integration.txt
  Modules-Acceptance-Tests:
    name: modules-acceptance-tests
    runs-on: ubuntu-latest
    strategy:
      fail-fast: false
      matrix:
        test: [
          "--only-module-backup-azure",
          "--only-module-backup-filesystem",
          "--only-module-backup-gcs",
          "--only-module-backup-s3",
          "--only-module-img2vec-neural",
          "--only-module-many-modules",
          "--only-module-multi2vec-clip",
          "--only-module-ref2vec-centroid",
          "--only-module-reranker-transformers",
          "--only-module-text2vec-contextionary",
          "--only-module-text2vec-transformers",
          "--only-module-text2vec-ollama",
          "--only-module-generative-ollama"
        ]
    steps:
      - uses: actions/checkout@v4
      - name: Set up Go
        uses: actions/setup-go@v5
        with:
          go-version: '1.21'
          cache: true
      - name: Acceptance tests (modules)
        uses: nick-fields/retry@v3
        with:
          # 15 Minute is a large enough timeout for most of our tests
          timeout_minutes: 15
          max_attempts: 3
          command: ./test/run.sh ${{ matrix.test }}
          on_retry_command: ./test/run.sh --cleanup
  Modules-Acceptance-Tests-large:
    name: modules-acceptance-tests-large
    runs-on: ubuntu-latest-4-cores
    strategy:
      fail-fast: false
      matrix:
        test: ["--only-module-qna-transformers", "--only-module-sum-transformers"]
    steps:
      - uses: actions/checkout@v4
      - name: Set up Go
        uses: actions/setup-go@v5
        with:
          go-version: '1.21'
          cache: true
      - name: Acceptance tests Large (modules)
        uses: nick-fields/retry@v3
        with:
          # 15 Minute is a large enough timeout for most of our tests
          timeout_minutes: 15
          max_attempts: 3
          command: ./test/run.sh ${{ matrix.test }}
          on_retry_command: ./test/run.sh --cleanup
  Modules-Acceptance-Tests-gcp:
    name: modules-acceptance-tests-gcp
    runs-on: ubuntu-latest
    if: ${{ !github.event.pull_request.head.repo.fork }}  # no PRs from fork
    strategy:
      fail-fast: false
      matrix:
        test: ["--only-module-multi2vec-palm", "--only-module-generative-palm", "--only-module-text2vec-palm"]
    steps:
      - uses: actions/checkout@v4
        with:
          fetch-depth: 2
      - name: Set up Go
        uses: actions/setup-go@v5
        with:
          go-version: '1.21'
          cache: true
      - name: check
        env:
          COMMIT_SHA: ${{ github.event.pull_request.head.sha }}
        run: |
          commit_message=$(git log -1 --format=%B $COMMIT_SHA)
          if [[ "$commit_message" == *"[gcp]"* || "$commit_message" == "prepare release"* ]]; then
            echo "Run pipeline"
            echo "run_pipeline=true" >> $GITHUB_ENV
          else
            echo "Skip pipeline. In order to run the pipeline commit title must contain: [gcp]"
            echo "run_pipeline=false" >> $GITHUB_ENV
          fi
      - name: configure
        if : ${{ env.run_pipeline == 'true' || startsWith(github.ref, 'refs/tags') }}
        env:
          GPG_PASSPHRASE: ${{ secrets.GPG_PASSPHRASE }}
          GCP_PROJECT: ${{ secrets.GCP_PROJECT }}
        run: ./tools/ci/gcloud.sh
      - name: Acceptance tests (modules)
        env:
          GCP_PROJECT: ${{ secrets.GCP_PROJECT }}
        if : ${{ env.run_pipeline == 'true' || startsWith(github.ref, 'refs/tags') }}
        run: PALM_APIKEY=$(gcloud auth print-access-token) ./test/run.sh ${{ matrix.test }}
  Modules-Acceptance-Tests-aws:
    name: modules-acceptance-tests-aws
    runs-on: ubuntu-latest
    if: ${{ !github.event.pull_request.head.repo.fork }}  # no PRs from fork
    strategy:
      fail-fast: false
      matrix:
        test: ["--only-module-text2vec-aws", "--only-module-generative-aws"]
    steps:
      - uses: actions/checkout@v4
        with:
          fetch-depth: 2
      - name: Set up Go
        uses: actions/setup-go@v5
        with:
          go-version: '1.21'
          cache: true
      - name: check
        env:
          COMMIT_SHA: ${{ github.event.pull_request.head.sha }}
        run: |
          commit_message=$(git log -1 --format=%B $COMMIT_SHA)
          if [[ "$commit_message" == *"[aws]"* || "$commit_message" == "prepare release"* ]]; then
            echo "Run pipeline"
            echo "run_pipeline=true" >> $GITHUB_ENV
          else
            echo "Skip pipeline. In order to run the pipeline commit title must contain: [aws]"
            echo "run_pipeline=false" >> $GITHUB_ENV
          fi
      - name: configure
        if : ${{ env.run_pipeline == 'true' || startsWith(github.ref, 'refs/tags') }}
        id: creds
        uses: aws-actions/configure-aws-credentials@v4
        with:
          aws-access-key-id: ${{ secrets.AWS_ACCESS_KEY_ID }}
          aws-secret-access-key: ${{ secrets.AWS_SECRET_ACCESS_KEY }}
          aws-region: ${{ secrets.AWS_REGION }}
          role-to-assume: ${{ secrets.AWS_ROLE_TO_ASSUME }}
          role-external-id: ${{ secrets.AWS_ROLE_EXTERNAL_ID }}
          role-skip-session-tagging: true
          output-credentials: true
      - name: Acceptance tests (modules)
        if : ${{ env.run_pipeline == 'true' || startsWith(github.ref, 'refs/tags') }}
        env:
          AWS_REGION: ${{ secrets.AWS_REGION }}
          AWS_ACCESS_KEY_ID: ${{ steps.creds.outputs.aws-access-key-id }}
          AWS_SECRET_ACCESS_KEY: ${{ steps.creds.outputs.aws-secret-access-key }}
          AWS_SESSION_TOKEN: ${{ steps.creds.outputs.aws-session-token }}
        run: ./test/run.sh ${{ matrix.test }}
  Acceptance-Tests:
    name: acceptance-tests
    runs-on: ubuntu-latest
    strategy:
      fail-fast: false
      matrix:
        test: [
          "--acceptance-only-fast",
          "--acceptance-only-graphql",
          "--acceptance-only-replication",
          "--acceptance-go-client-only-fast",
          "--acceptance-go-client-named-vectors",
          "--acceptance-only-python"
        ]
    steps:
      - uses: actions/checkout@v4
      - name: Set up Go
        uses: actions/setup-go@v5
        with:
          go-version: '1.21'
          cache: true
      - name: Acceptance tests
        uses: nick-fields/retry@v3
        env:
          WCS_DUMMY_CI_PW: ${{ secrets.WCS_DUMMY_CI_PW }}
          WCS_DUMMY_CI_PW_2: ${{ secrets.WCS_DUMMY_CI_PW_2 }}
        with:
          # 15 Minute is a large enough timeout for most of our tests
          timeout_minutes: 15
          max_attempts: 3
          command: ./test/run.sh ${{ matrix.test }}
          on_retry_command: ./test/run.sh --cleanup
  Codecov:
    needs: [Unit-Tests, Integration-Tests]
    name: codecov
    runs-on: ubuntu-latest
    if: ${{ (github.ref_type == 'branch') && (github.ref_name != 'main') }}
    steps:
      - uses: actions/checkout@v4
      - name: Download coverage artifacts integration
        uses: actions/download-artifact@v4
        with:
          name: coverage-report-unit
      - name: Download coverage unit
        uses: actions/download-artifact@v4
        with:
          name: coverage-report-integration
      - name: Codecov
        uses: codecov/codecov-action@v4
        with:
          fail_ci_if_error: false
          files: ./coverage-integration.txt, ./coverage-unit.txt
          verbose: true
  Compile-and-upload-binaries:
    name: compile-and-upload-binaries
    runs-on: ubuntu-latest-4-cores
    steps:
      - uses: actions/checkout@v4
      - name: Set up Go
        uses: actions/setup-go@v5
        with:
          go-version: '1.21'
          cache: true
      - name: Install GoReleaser
        uses: goreleaser/goreleaser-action@v6
        with:
          install-only: true
      - name: goreleaser
        run: |
          GIT_HASH=$(git rev-parse --short HEAD) goreleaser build  --clean --snapshot
      - name: Upload macos
        uses: actions/upload-artifact@v4
        with:
          name: binaries-macos-unsigned
          path: dist/weaviate_darwin_all
      - name: Upload windows
        uses: actions/upload-artifact@v4
        with:
          name: binaries-windows-amd64
          path: dist/weaviate_windows_amd64_v1
      - name: Upload windows
        uses: actions/upload-artifact@v4
        with:
          name: binaries-windows-arm64
          path: dist/weaviate_windows_arm64
      - name: Upload linux amd64
        uses: actions/upload-artifact@v4
        with:
          name: binaries-linux-amd64
          path: dist/weaviate_linux_amd64_v1
      - name: Upload linux arm64
        uses: actions/upload-artifact@v4
        with:
          name: binaries-linux-arm64
          path: dist/weaviate_linux_arm64


  Acceptance-Tests-windows:
    name: acceptance-tests-windows
    needs: Compile-and-upload-binaries
    runs-on: windows-latest
    env:
      AUTHENTICATION_ANONYMOUS_ACCESS_ENABLED: true
      PERSISTENCE_DATA_PATH: /tmp
      QUERY_DEFAULTS_LIMIT: 20
      CLUSTER_HOSTNAME: node1
      RAFT_BOOTSTRAP_EXPECT: 1
      RAFT_JOIN: node1
      GRPC_PORT: 50052
    steps:
      - uses: actions/checkout@v4
      - name: Download binaries
        uses: actions/download-artifact@v4
        with:
          name: binaries-windows-amd64
      - name: Set up Go
        uses: actions/setup-go@v5
        with:
          go-version: '1.21'
          cache: true
      - name: start weaviate
        shell: bash
        # Weaviate is started without a Vectorizer as running text2vec-contextionary on GH actions is difficult:
        # - docker on GHA only supports windows container - which we currently are not build
        # - building those containers without a windows machine is difficult to figure out
        run: ./weaviate.exe --scheme http --port 8080 &
      - name: run acceptance tests
        shell: bash
        run: go test -count 1 -race test/acceptance/actions/*.go  # tests that don't need a Vectorizer

  Push-Docker:
<<<<<<< HEAD
    needs: [Unit-Tests, Run-Swagger, Vulnerability-Scanning, Integration-Tests]
=======
    if: ${{ !github.event.pull_request.head.repo.fork && !startsWith(github.head_ref, 'build') }} # no PRs from fork
    needs: [Acceptance-Tests, Modules-Acceptance-Tests, Modules-Acceptance-Tests-large, Unit-Tests, Integration-Tests, Vulnerability-Scanning, Run-Swagger]
>>>>>>> 1a35be47
    name: push-docker
    runs-on: ubuntu-latest-8-cores
    steps:
      - uses: actions/checkout@v4
      - name: Login to Docker Hub
        uses: docker/login-action@v3
        with:
          username: ${{secrets.DOCKER_USERNAME}}
          password: ${{secrets.DOCKER_PASSWORD}}
      - name: Push container
        id: push-container
        run: ./ci/push_docker.sh
        env:
          PR_TITLE: "${{ github.event.pull_request.title }}"
      - name: Generate Report
        env:
          PREVIEW_TAG: "${{ steps.push-container.outputs.PREVIEW_TAG }}"
        run: ./ci/generate_docker_report.sh
  Push-Docker-Fast:
    if: ${{ !github.event.pull_request.head.repo.fork && startsWith(github.head_ref, 'build') }} # no PRs from fork    
    name: push-docker-fast
    runs-on: ubuntu-latest-8-cores    
    steps:
      - uses: actions/checkout@v4
      - name: Login to Docker Hub
        uses: docker/login-action@v3
        with:
          username: ${{secrets.DOCKER_USERNAME}}
          password: ${{secrets.DOCKER_PASSWORD}}
      - name: Push container
        id: push-container
        run: ./ci/push_docker.sh
        env:
          PR_TITLE: "${{ github.event.pull_request.title }}"
      - name: Generate Report
        env:
          PREVIEW_TAG: "${{ steps.push-container.outputs.PREVIEW_TAG }}"
        run: ./ci/generate_docker_report.sh<|MERGE_RESOLUTION|>--- conflicted
+++ resolved
@@ -385,12 +385,8 @@
         run: go test -count 1 -race test/acceptance/actions/*.go  # tests that don't need a Vectorizer
 
   Push-Docker:
-<<<<<<< HEAD
+    if: ${{ !github.event.pull_request.head.repo.fork && !startsWith(github.head_ref, 'build') }} # no PRs from fork
     needs: [Unit-Tests, Run-Swagger, Vulnerability-Scanning, Integration-Tests]
-=======
-    if: ${{ !github.event.pull_request.head.repo.fork && !startsWith(github.head_ref, 'build') }} # no PRs from fork
-    needs: [Acceptance-Tests, Modules-Acceptance-Tests, Modules-Acceptance-Tests-large, Unit-Tests, Integration-Tests, Vulnerability-Scanning, Run-Swagger]
->>>>>>> 1a35be47
     name: push-docker
     runs-on: ubuntu-latest-8-cores
     steps:
