--- conflicted
+++ resolved
@@ -1,174 +1,4 @@
 {
-<<<<<<< HEAD
-    "type": "thing",
-    "version": "1.0.0",
-    "name": "example.org - Thing Test",
-    "maintainer": "hello@creativesoftwarefdn.org",
-    "classes": [
-        {
-            "class": "TestThing",
-            "description": "This is a Test",
-            "properties": [
-                {
-                    "name": "testString",
-                    "keywords": [
-                      { "keyword": "test", "weight": 2.0 },
-                      { "keyword": "word", "weight": 1.0 },
-                      { "keyword": "list", "weight": 1.5 }
-                    ],
-                    "dataType": [
-                        "string"
-                    ],
-                    "description": "Value of testString."
-                },
-                {
-                   "name": "testText",
-                    "dataType": [
-                        "text"
-                    ],
-                    "description": "Value of testText."
-                },
-                {
-                    "name": "testInt",
-                    "keywords": [
-                      { "keyword": "test", "weight": 1.0 },
-                      { "keyword": "number", "weight": 1.0 }
-                    ],
-                    "dataType": [
-                        "int"
-                    ],
-                    "description": "Value of testInt."
-                },
-                {
-                    "name": "testBoolean",
-                    "keywords": [
-                      { "keyword": "test", "weight": 1.0 },
-                      { "keyword": "truth", "weight": 1.0 },
-                      { "keyword": "value", "weight": 1.0 }
-                    ],
-                    "dataType": [
-                        "boolean"
-                    ],
-                    "description": "Value of testBoolean."
-                },
-                {
-                    "name": "testNumber",
-                    "dataType": [
-                        "number"
-                    ],
-                    "description": "Value of testNumber."
-                },
-                {
-                    "name": "testDateTime",
-                    "dataType": [
-                        "date"
-                    ],
-                    "description": "Value of testDateTime."
-                },
-                {
-                    "name": "testCref",
-                    "keywords": [
-                      { "keyword": "test", "weight": 1.0 },
-                      { "keyword": "reference", "weight": 1.0 }
-                    ],
-                    "dataType": [
-                        "TestThingTwo"
-                    ],
-                    "description": "Value of testCref."
-                }, {
-                    "name": "testRandomType",
-                    "dataType": [
-                        "string"
-                    ],
-                    "description": "Same name, different datatypes."
-                }
-            ]
-        },
-        {
-            "class": "TestThingTwo",
-            "keywords": [
-              { "keyword": "test", "weight": 1.0 },
-              { "keyword": "thing", "weight": 0.9 }
-            ],
-            "description": "This is a Test",
-            "properties": [
-                {
-                    "name": "testString",
-                    "keywords": [
-                      { "keyword": "test", "weight": 2.0 },
-                      { "keyword": "word", "weight": 1.0 },
-                      { "keyword": "list", "weight": 1.5 }
-                    ],
-                    "dataType": [
-                        "string"
-                    ],
-                    "description": "Value of testString."
-                },
-                {
-                   "name": "testText",
-                    "dataType": [
-                        "text"
-                    ],
-                    "description": "Value of testText."
-                },
-                {
-                    "name": "testInt",
-                    "keywords": [
-                      { "keyword": "test", "weight": 1.0 },
-                      { "keyword": "number", "weight": 1.0 }
-                    ],
-                    "dataType": [
-                        "int"
-                    ],
-                    "description": "Value of testInt."
-                },
-                {
-                    "name": "testBoolean",
-                    "keywords": [
-                      { "keyword": "test", "weight": 1.0 },
-                      { "keyword": "truth", "weight": 1.0 },
-                      { "keyword": "value", "weight": 1.0 }
-                    ],
-                    "dataType": [
-                        "boolean"
-                    ],
-                    "description": "Value of testBoolean."
-                },
-                {
-                    "name": "testNumber",
-                    "dataType": [
-                        "number"
-                    ],
-                    "description": "Value of testNumber."
-                },
-                {
-                    "name": "testDateTime",
-                    "dataType": [
-                        "date"
-                    ],
-                    "description": "Value of testDateTime."
-                },
-                {
-                    "name": "testCref",
-                    "keywords": [
-                      { "keyword": "test", "weight": 1.0 },
-                      { "keyword": "reference", "weight": 1.0 }
-                    ],
-                    "dataType": [
-                        "TestThing"
-                    ],
-                    "description": "Value of testCref."
-                }, {
-                    "name": "testRandomType",
-                    "dataType": [
-                        "int"
-                    ],
-                    "description": "Same name, different datatypes."
-                }
-            ]
-        }   
-    ]
-=======
   "@context": "http://example.org",
   "type": "thing",
   "version": "1.0.0",
@@ -186,12 +16,12 @@
             {"keyword": "word", "weight": 1.0},
             {"keyword": "list", "weight": 1.5}
           ],
-          "@dataType": ["string"],
+          "dataType": ["string"],
           "description": "Value of testString."
         },
         {
           "name": "testText",
-          "@dataType": ["text"],
+          "dataType": ["text"],
           "description": "Value of testText."
         },
         {
@@ -200,7 +30,7 @@
             {"keyword": "test", "weight": 1.0},
             {"keyword": "number", "weight": 1.0}
           ],
-          "@dataType": ["int"],
+          "dataType": ["int"],
           "description": "Value of testInt."
         },
         {
@@ -210,17 +40,17 @@
             {"keyword": "truth", "weight": 1.0},
             {"keyword": "value", "weight": 1.0}
           ],
-          "@dataType": ["boolean"],
+          "dataType": ["boolean"],
           "description": "Value of testBoolean."
         },
         {
           "name": "testNumber",
-          "@dataType": ["number"],
+          "dataType": ["number"],
           "description": "Value of testNumber."
         },
         {
           "name": "testDateTime",
-          "@dataType": ["date"],
+          "dataType": ["date"],
           "description": "Value of testDateTime."
         },
         {
@@ -229,12 +59,12 @@
             {"keyword": "test", "weight": 1.0},
             {"keyword": "reference", "weight": 1.0}
           ],
-          "@dataType": ["TestThingTwo"],
+          "dataType": ["TestThingTwo"],
           "description": "Value of testCref."
         },
         {
           "name": "testRandomType",
-          "@dataType": ["string"],
+          "dataType": ["string"],
           "description": "Same name, different datatypes."
         }
       ]
@@ -254,12 +84,12 @@
             {"keyword": "word", "weight": 1.0},
             {"keyword": "list", "weight": 1.5}
           ],
-          "@dataType": ["string"],
+          "dataType": ["string"],
           "description": "Value of testString."
         },
         {
           "name": "testText",
-          "@dataType": ["text"],
+          "dataType": ["text"],
           "description": "Value of testText."
         },
         {
@@ -268,7 +98,7 @@
             {"keyword": "test", "weight": 1.0},
             {"keyword": "number", "weight": 1.0}
           ],
-          "@dataType": ["int"],
+          "dataType": ["int"],
           "description": "Value of testInt."
         },
         {
@@ -278,17 +108,17 @@
             {"keyword": "truth", "weight": 1.0},
             {"keyword": "value", "weight": 1.0}
           ],
-          "@dataType": ["boolean"],
+          "dataType": ["boolean"],
           "description": "Value of testBoolean."
         },
         {
           "name": "testNumber",
-          "@dataType": ["number"],
+          "dataType": ["number"],
           "description": "Value of testNumber."
         },
         {
           "name": "testDateTime",
-          "@dataType": ["date"],
+          "dataType": ["date"],
           "description": "Value of testDateTime."
         },
         {
@@ -297,16 +127,15 @@
             {"keyword": "test", "weight": 1.0},
             {"keyword": "reference", "weight": 1.0}
           ],
-          "@dataType": ["TestThing"],
+          "dataType": ["TestThing"],
           "description": "Value of testCref."
         },
         {
           "name": "testRandomType",
-          "@dataType": ["int"],
+          "dataType": ["int"],
           "description": "Same name, different datatypes."
         }
       ]
     }
   ]
->>>>>>> 14fb7f83
 }