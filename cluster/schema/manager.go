//                           _       _
// __      _____  __ ___   ___  __ _| |_ ___
// \ \ /\ / / _ \/ _` \ \ / / |/ _` | __/ _ \
//  \ V  V /  __/ (_| |\ V /| | (_| | ||  __/
//   \_/\_/ \___|\__,_| \_/ |_|\__,_|\__\___|
//
//  Copyright © 2016 - 2024 Weaviate B.V. All rights reserved.
//
//  CONTACT: hello@weaviate.io
//

package schema

import (
	"context"
	"encoding/json"
	"errors"
	"fmt"
	"io"

	"github.com/hashicorp/raft"
	"github.com/sirupsen/logrus"
	command "github.com/weaviate/weaviate/cluster/proto/api"
	"github.com/weaviate/weaviate/entities/models"
	gproto "google.golang.org/protobuf/proto"
)

var (
	ErrBadRequest = errors.New("bad request")
	errDB         = errors.New("updating db")
	ErrSchema     = errors.New("updating schema")
)

type SchemaManager struct {
	schema *schema
	db     Indexer
	parser Parser
	log    *logrus.Logger
}

func NewSchemaManager(nodeId string, db Indexer, parser Parser, log *logrus.Logger) *SchemaManager {
	return &SchemaManager{
		schema: NewSchema(nodeId, db),
		db:     db,
		parser: parser,
		log:    log,
	}
}

func (s *SchemaManager) NewSchemaReader() SchemaReader {
	return SchemaReader{
		schema: s.schema,
		// Pass a versioned reader that will ignore all version and always return valid, we want to read the latest
		// state and not have to wait on a version
		versionedSchemaReader: VersionedSchemaReader{
			schema:        s.schema,
			WaitForUpdate: func(context.Context, uint64) error { return nil },
		},
	}
}

func (s *SchemaManager) NewSchemaReaderWithWaitFunc(f func(context.Context, uint64) error) SchemaReader {
	return SchemaReader{
		schema: s.schema,
		versionedSchemaReader: VersionedSchemaReader{
			schema:        s.schema,
			WaitForUpdate: f,
		},
	}
}

func (s *SchemaManager) SetIndexer(idx Indexer) {
	s.db = idx
	s.schema.shardReader = idx
}

func (s *SchemaManager) Snapshot() raft.FSMSnapshot {
	return s.schema
}

func (s *SchemaManager) Restore(rc io.ReadCloser, parser Parser) error {
	return s.schema.Restore(rc, parser)
}

func (s *SchemaManager) PreApplyFilter(req *command.ApplyRequest) error {
	classInfo := s.schema.ClassInfo(req.Class)

	// Discard restoring a class if it already exists
	if req.Type == command.ApplyRequest_TYPE_RESTORE_CLASS && classInfo.Exists {
		s.log.WithField("class", req.Class).Info("class already restored")
		return fmt.Errorf("class name %s already exists", req.Class)
	}

	// Discard adding class if the name already exists or a similar one exists
	if req.Type == command.ApplyRequest_TYPE_ADD_CLASS {
		if other := s.schema.ClassEqual(req.Class); other == req.Class {
			return fmt.Errorf("class name %s already exists", req.Class)
		} else if other != "" {
			return fmt.Errorf("%w: found similar class %q", ErrClassExists, other)
		}
	}

	return nil
}

func (s *SchemaManager) Load(ctx context.Context, nodeID string) error {
	if err := s.db.Open(ctx); err != nil {
		return err
	}
	return nil
}

func (s *SchemaManager) ReloadDBFromSchema() {
	classes := s.schema.MetaClasses()

	cs := make([]command.UpdateClassRequest, len(classes))
	i := 0
	for _, v := range classes {
<<<<<<< HEAD
		migrateRangeIndexPropIfNeeded(&v.Class)
		cs[i] = command.UpdateClassRequest{Class: &v.Class, State: &v.Sharding}
=======
		// an immutable copy of the sharding state has to be used to avoid conflicts
		shardingState, _ := v.CopyShardingState()
		cs[i] = command.UpdateClassRequest{Class: &v.Class, State: shardingState}
>>>>>>> 155fa5ba
		i++
	}

	s.log.Info("reload local db: update schema ...")
	s.db.ReloadLocalDB(context.Background(), cs)
}

func (s *SchemaManager) Close(ctx context.Context) (err error) {
	return s.db.Close(ctx)
}

func (s *SchemaManager) AddClass(cmd *command.ApplyRequest, nodeID string, schemaOnly bool) error {
	req := command.AddClassRequest{}
	if err := json.Unmarshal(cmd.SubCommand, &req); err != nil {
		return fmt.Errorf("%w: %w", ErrBadRequest, err)
	}
	if req.State == nil {
		return fmt.Errorf("%w: nil sharding state", ErrBadRequest)
	}
	if err := s.parser.ParseClass(req.Class); err != nil {
		return fmt.Errorf("%w: parsing class: %w", ErrBadRequest, err)
	}
	req.State.SetLocalName(nodeID)
	return s.apply(
		applyOp{
			op:                    cmd.GetType().String(),
			updateSchema:          func() error { return s.schema.addClass(req.Class, req.State, cmd.Version) },
			updateStore:           func() error { return s.db.AddClass(req) },
			schemaOnly:            schemaOnly,
			triggerSchemaCallback: true,
		},
	)
}

func (s *SchemaManager) RestoreClass(cmd *command.ApplyRequest, nodeID string, schemaOnly bool) error {
	req := command.AddClassRequest{}
	if err := json.Unmarshal(cmd.SubCommand, &req); err != nil {
		return fmt.Errorf("%w: %w", ErrBadRequest, err)
	}
	if req.State == nil {
		return fmt.Errorf("%w: nil sharding state", ErrBadRequest)
	}
	if err := s.parser.ParseClass(req.Class); err != nil {
		return fmt.Errorf("%w: parsing class: %w", ErrBadRequest, err)
	}
	req.State.SetLocalName(nodeID)

	if err := s.db.RestoreClassDir(cmd.Class); err != nil {
		s.log.WithField("class", cmd.Class).WithError(err).
			Error("restore class directory from backup")
		// continue since we need to add class to the schema anyway
	}

	return s.apply(
		applyOp{
			op:                    cmd.GetType().String(),
			updateSchema:          func() error { return s.schema.addClass(req.Class, req.State, cmd.Version) },
			updateStore:           func() error { return s.db.AddClass(req) },
			schemaOnly:            schemaOnly,
			triggerSchemaCallback: true,
		},
	)
}

// ReplaceStatesNodeName it update the node name inside sharding states.
// WARNING: this shall be used in one node cluster environments only.
// because it will replace the shard node name if the node name got updated
// only if the replication factor is 1, otherwise it's no-op
func (s *SchemaManager) ReplaceStatesNodeName(new string) {
	s.schema.replaceStatesNodeName(new)
}

// UpdateClass modifies the vectors and inverted indexes associated with a class
// Other class properties are handled by separate functions
func (s *SchemaManager) UpdateClass(cmd *command.ApplyRequest, nodeID string, schemaOnly bool) error {
	req := command.UpdateClassRequest{}
	if err := json.Unmarshal(cmd.SubCommand, &req); err != nil {
		return fmt.Errorf("%w: %w", ErrBadRequest, err)
	}
	if req.State != nil {
		req.State.SetLocalName(nodeID)
	}

	update := func(meta *metaClass) error {
		u, err := s.parser.ParseClassUpdate(&meta.Class, req.Class)
		if err != nil {
			return fmt.Errorf("%w :parse class update: %w", ErrBadRequest, err)
		}
		meta.Class.VectorIndexConfig = u.VectorIndexConfig
		meta.Class.InvertedIndexConfig = u.InvertedIndexConfig
		meta.Class.VectorConfig = u.VectorConfig
		meta.Class.ReplicationConfig = u.ReplicationConfig
		meta.Class.MultiTenancyConfig = u.MultiTenancyConfig
		meta.Class.Description = u.Description
		meta.ClassVersion = cmd.Version
		if req.State != nil {
			meta.Sharding = *req.State
		}
		return nil
	}

	return s.apply(
		applyOp{
			op:                    cmd.GetType().String(),
			updateSchema:          func() error { return s.schema.updateClass(req.Class.Class, update) },
			updateStore:           func() error { return s.db.UpdateClass(req) },
			schemaOnly:            schemaOnly,
			triggerSchemaCallback: true,
		},
	)
}

func (s *SchemaManager) DeleteClass(cmd *command.ApplyRequest, schemaOnly bool) error {
	var hasFrozen bool
	tenants, err := s.schema.getTenants(cmd.Class, nil)
	if err != nil {
		hasFrozen = false
	}

	for _, t := range tenants {
		if t.ActivityStatus == models.TenantActivityStatusFROZEN ||
			t.ActivityStatus == models.TenantActivityStatusFREEZING {
			hasFrozen = true
			break
		}
	}

	return s.apply(
		applyOp{
			op:                    cmd.GetType().String(),
			updateSchema:          func() error { s.schema.deleteClass(cmd.Class); return nil },
			updateStore:           func() error { return s.db.DeleteClass(cmd.Class, hasFrozen) },
			schemaOnly:            schemaOnly,
			triggerSchemaCallback: true,
		},
	)
}

func (s *SchemaManager) AddProperty(cmd *command.ApplyRequest, schemaOnly bool) error {
	req := command.AddPropertyRequest{}
	if err := json.Unmarshal(cmd.SubCommand, &req); err != nil {
		return fmt.Errorf("%w: %w", ErrBadRequest, err)
	}
	if len(req.Properties) == 0 {
		return fmt.Errorf("%w: empty property", ErrBadRequest)
	}

	return s.apply(
		applyOp{
			op:                    cmd.GetType().String(),
			updateSchema:          func() error { return s.schema.addProperty(cmd.Class, cmd.Version, req.Properties...) },
			updateStore:           func() error { return s.db.AddProperty(cmd.Class, req) },
			schemaOnly:            schemaOnly,
			triggerSchemaCallback: true,
		},
	)
}

func (s *SchemaManager) UpdateShardStatus(cmd *command.ApplyRequest, schemaOnly bool) error {
	req := command.UpdateShardStatusRequest{}
	if err := json.Unmarshal(cmd.SubCommand, &req); err != nil {
		return fmt.Errorf("%w: %w", ErrBadRequest, err)
	}

	return s.apply(
		applyOp{
			op:           cmd.GetType().String(),
			updateSchema: func() error { return nil },
			updateStore:  func() error { return s.db.UpdateShardStatus(&req) },
			schemaOnly:   schemaOnly,
		},
	)
}

func (s *SchemaManager) AddTenants(cmd *command.ApplyRequest, schemaOnly bool) error {
	req := &command.AddTenantsRequest{}
	if err := gproto.Unmarshal(cmd.SubCommand, req); err != nil {
		return fmt.Errorf("%w: %w", ErrBadRequest, err)
	}

	return s.apply(
		applyOp{
			op:           cmd.GetType().String(),
			updateSchema: func() error { return s.schema.addTenants(cmd.Class, cmd.Version, req) },
			updateStore:  func() error { return s.db.AddTenants(cmd.Class, req) },
			schemaOnly:   schemaOnly,
		},
	)
}

func (s *SchemaManager) UpdateTenants(cmd *command.ApplyRequest, schemaOnly bool) error {
	req := &command.UpdateTenantsRequest{}
	if err := gproto.Unmarshal(cmd.SubCommand, req); err != nil {
		return fmt.Errorf("%w: %w", ErrBadRequest, err)
	}

	return s.apply(
		applyOp{
			op: cmd.GetType().String(),
			// updateSchema func will update the request's tenants and therefore we use it as a filter that is then sent
			// to the updateStore function. This allows us to effectively use the schema update to narrow down work for
			// the DB update.
			updateSchema: func() error { return s.schema.updateTenants(cmd.Class, cmd.Version, req) },
			updateStore:  func() error { return s.db.UpdateTenants(cmd.Class, req) },
			schemaOnly:   schemaOnly,
		},
	)
}

func (s *SchemaManager) DeleteTenants(cmd *command.ApplyRequest, schemaOnly bool) error {
	req := &command.DeleteTenantsRequest{}
	if err := gproto.Unmarshal(cmd.SubCommand, req); err != nil {
		return fmt.Errorf("%w: %w", ErrBadRequest, err)
	}

	return s.apply(
		applyOp{
			op:           cmd.GetType().String(),
			updateSchema: func() error { return s.schema.deleteTenants(cmd.Class, cmd.Version, req) },
			updateStore:  func() error { return s.db.DeleteTenants(cmd.Class, req) },
			schemaOnly:   schemaOnly,
		},
	)
}

func (s *SchemaManager) UpdateTenantsProcess(cmd *command.ApplyRequest, schemaOnly bool) error {
	req := &command.TenantProcessRequest{}
	if err := gproto.Unmarshal(cmd.SubCommand, req); err != nil {
		return fmt.Errorf("%w: %w", ErrBadRequest, err)
	}

	return s.apply(
		applyOp{
			op:           cmd.GetType().String(),
			updateSchema: func() error { return s.schema.updateTenantsProcess(cmd.Class, cmd.Version, req) },
			updateStore:  func() error { return s.db.UpdateTenantsProcess(cmd.Class, req) },
			schemaOnly:   schemaOnly,
		},
	)
}

type applyOp struct {
	op                    string
	updateSchema          func() error
	updateStore           func() error
	schemaOnly            bool
	triggerSchemaCallback bool
}

func (op applyOp) validate() error {
	if op.op == "" {
		return fmt.Errorf("op is not specified")
	}
	if op.updateSchema == nil {
		return fmt.Errorf("updateSchema func is nil")
	}
	if op.updateStore == nil {
		return fmt.Errorf("updateStore func is nil")
	}
	return nil
}

// apply does apply commands from RAFT to schema 1st and then db
func (s *SchemaManager) apply(op applyOp) error {
	if err := op.validate(); err != nil {
		return fmt.Errorf("could not validate raft apply op: %s", err)
	}

	// schema applied 1st to make sure any validation happen before applying it to db
	if err := op.updateSchema(); err != nil {
		return fmt.Errorf("%w: %s: %w", ErrSchema, op.op, err)
	}

	if !op.schemaOnly {
		if err := op.updateStore(); err != nil {
			return fmt.Errorf("%w: %s: %w", errDB, op.op, err)
		}
	}

	// Always trigger the schema callback last
	if op.triggerSchemaCallback {
		s.db.TriggerSchemaUpdateCallbacks()
	}
	return nil
}

// IndexRangeFilters was introduced with 1.26, so objects which were created
// on an older version, will have this value set to nil when the instance is
// upgraded. If we come across a property with nil IndexRangeFilters, it
// needs to be set as false, to avoid false positive class differences on
// comparison during class updates.
func migrateRangeIndexPropIfNeeded(class *models.Class) {
	for _, prop := range class.Properties {
		if prop.IndexRangeFilters == nil {
			prop.IndexRangeFilters = func() *bool { f := false; return &f }()
		}
	}
}<|MERGE_RESOLUTION|>--- conflicted
+++ resolved
@@ -116,14 +116,10 @@
 	cs := make([]command.UpdateClassRequest, len(classes))
 	i := 0
 	for _, v := range classes {
-<<<<<<< HEAD
 		migrateRangeIndexPropIfNeeded(&v.Class)
-		cs[i] = command.UpdateClassRequest{Class: &v.Class, State: &v.Sharding}
-=======
 		// an immutable copy of the sharding state has to be used to avoid conflicts
 		shardingState, _ := v.CopyShardingState()
 		cs[i] = command.UpdateClassRequest{Class: &v.Class, State: shardingState}
->>>>>>> 155fa5ba
 		i++
 	}
 
