--- conflicted
+++ resolved
@@ -38,11 +38,8 @@
 	schema           graphql.Schema
 	resolverProvider ResolverProvider
 	networkPeers     peers.Peers
-<<<<<<< HEAD
 	requestsLog      *telemetry.RequestsLog
-=======
 	config           config.Environment
->>>>>>> 6553e4dc
 }
 
 // Construct a GraphQL API from the database schema, and resolver interface.
@@ -86,11 +83,8 @@
 			"NetworkResolver": networkResolver,
 			"NetworkPeers":    g.networkPeers,
 			"Contextionary":   contextionary,
-<<<<<<< HEAD
 			"RequestsLog":     requestsLog,
-=======
 			"Config":          g.config,
->>>>>>> 6553e4dc
 		},
 		RequestString:  query,
 		OperationName:  operationName,
